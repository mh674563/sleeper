name: Full Maven Compile
on:
  push:
    paths:
      - '.github/workflows/maven-full.yaml'
      - 'java/**'
      - 'code-style/checkstyle*.xml'

jobs:
  build:
    runs-on: ubuntu-latest

    steps:
      - uses: actions/checkout@v3
      - uses: actions/setup-java@v3
        with:
          java-version: '8'
          distribution: 'adopt'
          cache: 'maven'
      - name: Build with Maven
<<<<<<< HEAD
        run: mvn --batch-mode --fail-at-end verify
        working-directory: ./java
      - name: Publish Test Report
        if: ${{ always() }}
        uses: scacap/action-surefire-report@v1
      - uses: jwgmeligmeyling/checkstyle-github-action@v1.2
        if: ${{ always() }}
        with:
          path: '**/checkstyle-result.xml'
=======
        run: mvn --batch-mode verify -Pquick
        working-directory: ./java
>>>>>>> 9d91c784
<|MERGE_RESOLUTION|>--- conflicted
+++ resolved
@@ -4,7 +4,6 @@
     paths:
       - '.github/workflows/maven-full.yaml'
       - 'java/**'
-      - 'code-style/checkstyle*.xml'
 
 jobs:
   build:
@@ -18,17 +17,5 @@
           distribution: 'adopt'
           cache: 'maven'
       - name: Build with Maven
-<<<<<<< HEAD
-        run: mvn --batch-mode --fail-at-end verify
-        working-directory: ./java
-      - name: Publish Test Report
-        if: ${{ always() }}
-        uses: scacap/action-surefire-report@v1
-      - uses: jwgmeligmeyling/checkstyle-github-action@v1.2
-        if: ${{ always() }}
-        with:
-          path: '**/checkstyle-result.xml'
-=======
         run: mvn --batch-mode verify -Pquick
-        working-directory: ./java
->>>>>>> 9d91c784
+        working-directory: ./java