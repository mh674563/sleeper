--- conflicted
+++ resolved
@@ -33,8 +33,6 @@
 import sleeper.configuration.properties.table.TablePropertiesProvider;
 import sleeper.core.record.process.RecordsProcessed;
 import sleeper.core.record.process.RecordsProcessedSummary;
-import sleeper.ingest.job.status.IngestJobFinishedData;
-import sleeper.ingest.job.status.IngestJobStartedData;
 import sleeper.ingest.job.status.IngestJobStatusStore;
 import sleeper.ingest.status.store.job.IngestJobStatusStoreFactory;
 import sleeper.statestore.StateStore;
@@ -103,27 +101,14 @@
         Instant startTime = getTime.get();
         LOGGER.info("Received bulk import job with id {} at time {}", job.getId(), startTime);
         LOGGER.info("Job is {}", job);
-<<<<<<< HEAD
-        statusStore.jobStarted(IngestJobStartedData.builder().runId(runId).taskId(taskId)
-                .job(job.toIngestJob()).startTime(startTime).startOfRun(false).build());
-=======
         statusStore.jobStarted(bulkImportJobStarted(taskId, job.toIngestJob(), startTime));
->>>>>>> 73a50d24
 
         BulkImportJobOutput output;
         try {
             output = sessionRunner.run(job);
         } catch (RuntimeException e) {
-<<<<<<< HEAD
-            statusStore.jobFinished(IngestJobFinishedData.builder()
-                    .runId(runId).taskId(taskId).job(job.toIngestJob())
-                    .summary(new RecordsProcessedSummary(
-                            new RecordsProcessed(0, 0), startTime, getTime.get()))
-                    .build());
-=======
             statusStore.jobFinished(ingestJobFinished(taskId, job.toIngestJob(), new RecordsProcessedSummary(
                     new RecordsProcessed(0, 0), startTime, getTime.get())));
->>>>>>> 73a50d24
             throw e;
         }
 
@@ -132,16 +117,8 @@
                     .addFiles(output.fileInfos());
             LOGGER.info("Added {} files to statestore", output.numFiles());
         } catch (Exception e) {
-<<<<<<< HEAD
-            statusStore.jobFinished(IngestJobFinishedData.builder()
-                    .runId(runId).taskId(taskId).job(job.toIngestJob())
-                    .summary(new RecordsProcessedSummary(
-                            new RecordsProcessed(0, 0), startTime, getTime.get()))
-                    .build());
-=======
             statusStore.jobFinished(ingestJobFinished(taskId, job.toIngestJob(), new RecordsProcessedSummary(
                     new RecordsProcessed(0, 0), startTime, getTime.get())));
->>>>>>> 73a50d24
             throw new RuntimeException("Failed to add files to state store. Ensure this service account has write access. Files may need to "
                     + "be re-imported for clients to access data", e);
         }
@@ -152,16 +129,8 @@
         long numRecords = output.numRecords();
         double rate = numRecords / (double) durationInSeconds;
         LOGGER.info("Bulk import job {} took {} seconds (rate of {} per second)", job.getId(), durationInSeconds, rate);
-<<<<<<< HEAD
-        statusStore.jobFinished(IngestJobFinishedData.builder()
-                .runId(runId).taskId(taskId).job(job.toIngestJob())
-                .summary(new RecordsProcessedSummary(
-                        new RecordsProcessed(numRecords, numRecords), startTime, finishTime))
-                .build());
-=======
         statusStore.jobFinished(ingestJobFinished(taskId, job.toIngestJob(), new RecordsProcessedSummary(
                 new RecordsProcessed(numRecords, numRecords), startTime, finishTime)));
->>>>>>> 73a50d24
 
         // Calling this manually stops it potentially timing out after 10 seconds.
         // Note that we stop the Spark context after we've applied the changes in Sleeper.
