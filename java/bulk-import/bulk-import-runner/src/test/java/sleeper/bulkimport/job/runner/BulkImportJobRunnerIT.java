--- conflicted
+++ resolved
@@ -383,16 +383,6 @@
 
         // Then
         List<FileInfo> activeFiles = stateStore.getActiveFiles();
-<<<<<<< HEAD
-        //  - Currently only BulkImportJobDataframeRunner supports not coalescing to the number of leaf partitions
-        if (runner instanceof BulkImportJobDataframeRunner) {
-            assertThat(activeFiles).hasSizeGreaterThan(1);
-        } else {
-            assertThat(activeFiles).hasSize(1);
-        }
-
-=======
->>>>>>> c76f0f09
         List<Record> readRecords = new ArrayList<>();
         for (FileInfo fileInfo : activeFiles) {
             try (ParquetRecordReader reader = new ParquetRecordReader(new Path(fileInfo.getFilename()), schema)) {
