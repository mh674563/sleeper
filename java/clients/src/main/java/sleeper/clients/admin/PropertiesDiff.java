/*
 * Copyright 2022-2023 Crown Copyright
 *
 * Licensed under the Apache License, Version 2.0 (the "License");
 * you may not use this file except in compliance with the License.
 * You may obtain a copy of the License at
 *
 *     http://www.apache.org/licenses/LICENSE-2.0
 *
 * Unless required by applicable law or agreed to in writing, software
 * distributed under the License is distributed on an "AS IS" BASIS,
 * WITHOUT WARRANTIES OR CONDITIONS OF ANY KIND, either express or implied.
 * See the License for the specific language governing permissions and
 * limitations under the License.
 */

package sleeper.clients.admin;

import sleeper.configuration.properties.SleeperProperty;
import sleeper.configuration.properties.SleeperPropertyIndex;
<<<<<<< HEAD
import sleeper.console.ConsoleOutput;

import java.util.ArrayList;
import java.util.Collections;
=======

>>>>>>> b96edcca
import java.util.HashSet;
import java.util.List;
import java.util.Map;
import java.util.Objects;
import java.util.Optional;
import java.util.Set;
import java.util.stream.Collectors;
import java.util.stream.Stream;

public class PropertiesDiff {
    private final Map<String, PropertyDiff> changes;

    public PropertiesDiff(Map<String, String> before, Map<String, String> after) {
        this(calculateChanges(before, after));
    }

<<<<<<< HEAD
    private PropertiesDiff(Map<String, PropertyDiff> changes) {
        this.changes = changes;
    }

    public static PropertiesDiff noChanges() {
        return new PropertiesDiff(Collections.emptyMap());
    }

    public void print(ConsoleOutput out,
                      SleeperPropertyIndex<?> propertyIndex,
                      Set<SleeperProperty> invalidProperties) {
        out.println("Found changes to properties:");
        out.println();

        // Print known properties
        propertyIndex.getUserDefined().stream()
                .filter(property -> changes.containsKey(property.getPropertyName()))
                .map(property -> changes.get(property.getPropertyName()))
                .forEach(diff -> diff.print(out, propertyIndex, invalidProperties));

        // Print unknown properties
        List<String> unknownPropertyNames = changes.keySet().stream()
                .filter(property -> propertyIndex.getByName(property).isEmpty())
                .sorted().collect(Collectors.toList());
        for (String propertyName : unknownPropertyNames) {
            changes.get(propertyName).print(out, propertyIndex, invalidProperties);
        }

        if (!invalidProperties.isEmpty()) {
            out.println("Found invalid properties:");
            for (SleeperProperty property : invalidProperties) {
                out.println(property.getPropertyName());
            }
            out.println();
        }
    }

    private static Map<String, PropertyDiff> calculateChanges(Map<String, String> before, Map<String, String> after) {
=======
    public PropertiesDiff(SleeperProperty property, String before, String after) {
        this.changes = List.of(new PropertyDiff(property.getPropertyName(), before, after));
    }

    public List<PropertyDiff> getChanges() {
        return changes;
    }

    public <T extends SleeperProperty> List<T> getChangedPropertiesDeployedByCDK(SleeperPropertyIndex<T> propertyIndex) {
        return getChanges().stream()
                .flatMap(diff -> diff.getProperty(propertyIndex).stream())
                .filter(SleeperProperty::isRunCDKDeployWhenChanged)
                .collect(Collectors.toList());
    }

    private static List<PropertyDiff> calculateChanges(Map<String, String> before, Map<String, String> after) {
>>>>>>> b96edcca
        return getAllSetPropertyNames(before, after)
                .flatMap(propertyName -> PropertyDiff.forProperty(propertyName, before, after).stream())
                .collect(Collectors.toMap(PropertyDiff::getPropertyName, diff -> diff));
    }

    private static Stream<String> getAllSetPropertyNames(Map<String, String> before, Map<String, String> after) {
        Set<String> propertyNames = new HashSet<>();
        propertyNames.addAll(before.keySet());
        propertyNames.addAll(after.keySet());
        return propertyNames.stream();
    }

    public PropertiesDiff andThen(PropertiesDiff diff) {
        return new PropertiesDiff(combine(changes, diff.changes));
    }

    private static Map<String, PropertyDiff> combine(
            Map<String, PropertyDiff> firstMap, Map<String, PropertyDiff> secondMap) {

        return Stream.concat(firstMap.keySet().stream(), secondMap.keySet().stream())
                .distinct()
                .flatMap(propertyName -> combineProperty(propertyName, firstMap, secondMap).stream())
                .collect(Collectors.toMap(PropertyDiff::getPropertyName, diff -> diff));
    }

    private static Optional<PropertyDiff> combineProperty(
            String propertyName, Map<String, PropertyDiff> firstMap, Map<String, PropertyDiff> secondMap) {

        PropertyDiff first = firstMap.get(propertyName);
        PropertyDiff second = secondMap.get(propertyName);

        if (first == null) {
            return Optional.of(second);
        } else if (second == null) {
            return Optional.of(first);
        } else {
            return first.andThen(second);
        }
    }

    public List<PropertyDiff> getChanges() {
        return new ArrayList<>(changes.values());
    }

    public boolean isChanged() {
        return !changes.isEmpty();
    }

    @Override
    public boolean equals(Object o) {
        if (this == o) {
            return true;
        }
        if (o == null || getClass() != o.getClass()) {
            return false;
        }
        PropertiesDiff that = (PropertiesDiff) o;
        return Objects.equals(changes, that.changes);
    }

    @Override
    public int hashCode() {
        return Objects.hash(changes);
    }
}<|MERGE_RESOLUTION|>--- conflicted
+++ resolved
@@ -18,14 +18,10 @@
 
 import sleeper.configuration.properties.SleeperProperty;
 import sleeper.configuration.properties.SleeperPropertyIndex;
-<<<<<<< HEAD
 import sleeper.console.ConsoleOutput;
 
 import java.util.ArrayList;
 import java.util.Collections;
-=======
-
->>>>>>> b96edcca
 import java.util.HashSet;
 import java.util.List;
 import java.util.Map;
@@ -42,7 +38,11 @@
         this(calculateChanges(before, after));
     }
 
-<<<<<<< HEAD
+    public PropertiesDiff(SleeperProperty property, String before, String after) {
+        this(Map.of(property.getPropertyName(),
+                new PropertyDiff(property.getPropertyName(), before, after)));
+    }
+
     private PropertiesDiff(Map<String, PropertyDiff> changes) {
         this.changes = changes;
     }
@@ -80,25 +80,14 @@
         }
     }
 
-    private static Map<String, PropertyDiff> calculateChanges(Map<String, String> before, Map<String, String> after) {
-=======
-    public PropertiesDiff(SleeperProperty property, String before, String after) {
-        this.changes = List.of(new PropertyDiff(property.getPropertyName(), before, after));
-    }
-
-    public List<PropertyDiff> getChanges() {
-        return changes;
-    }
-
     public <T extends SleeperProperty> List<T> getChangedPropertiesDeployedByCDK(SleeperPropertyIndex<T> propertyIndex) {
-        return getChanges().stream()
+        return changes.values().stream()
                 .flatMap(diff -> diff.getProperty(propertyIndex).stream())
                 .filter(SleeperProperty::isRunCDKDeployWhenChanged)
                 .collect(Collectors.toList());
     }
 
-    private static List<PropertyDiff> calculateChanges(Map<String, String> before, Map<String, String> after) {
->>>>>>> b96edcca
+    private static Map<String, PropertyDiff> calculateChanges(Map<String, String> before, Map<String, String> after) {
         return getAllSetPropertyNames(before, after)
                 .flatMap(propertyName -> PropertyDiff.forProperty(propertyName, before, after).stream())
                 .collect(Collectors.toMap(PropertyDiff::getPropertyName, diff -> diff));
