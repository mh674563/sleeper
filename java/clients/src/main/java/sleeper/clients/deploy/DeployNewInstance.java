--- conflicted
+++ resolved
@@ -89,12 +89,9 @@
         Optional<String> splitPointsPathString = optionalArgument(args, 6);
         if (splitPointsPathString.isPresent()) {
             splitPointsPath = Path.of(splitPointsPathString.get());
-<<<<<<< HEAD
-=======
             if (!Files.exists(splitPointsPath)) {
                 throw new IllegalArgumentException("Split points file not found: " + splitPointsPath);
             }
->>>>>>> 7a10945b
         }
 
         builder().scriptsDirectory(scriptsDirectory)
@@ -144,14 +141,10 @@
         TableProperties tableProperties = GenerateTableProperties.from(instanceProperties,
                 Files.readString(templatesDirectory.resolve("schema.template")),
                 loadProperties(templatesDirectory.resolve("tableproperties.template")),
-<<<<<<< HEAD
-                tableName, splitPointsFile);
-=======
                 tableName);
         if (splitPointsFile != null) {
             tableProperties.set(SPLIT_POINTS_FILE, splitPointsFile.toString());
         }
->>>>>>> 7a10945b
         boolean jarsChanged = SyncJars.builder().s3(s3)
                 .jarsDirectory(jarsDirectory).instanceProperties(instanceProperties)
                 .deleteOldJars(false).build().sync();
