--- conflicted
+++ resolved
@@ -31,12 +31,9 @@
 import java.time.Instant;
 import java.util.List;
 
-<<<<<<< HEAD
 import static org.assertj.core.api.Assertions.assertThat;
-=======
 import static org.mockito.ArgumentMatchers.any;
 import static org.mockito.ArgumentMatchers.eq;
->>>>>>> 0ba9d13b
 import static org.mockito.Mockito.mock;
 import static sleeper.compaction.jobexecution.testutils.CompactSortedFilesTestData.keyAndTwoValuesSortedEvenLongs;
 import static sleeper.compaction.jobexecution.testutils.CompactSortedFilesTestData.keyAndTwoValuesSortedOddLongs;
@@ -69,9 +66,8 @@
                 createCompactSortedFiles(schema, compactionJob, stateStore, jobStatusStore).compact();
 
         // Then
-<<<<<<< HEAD
         InOrder order = Mockito.inOrder(jobStatusStore);
-        order.verify(jobStatusStore).jobStarted(compactionJob);
+        order.verify(jobStatusStore).jobStarted(eq(compactionJob), any(Instant.class));
         order.verify(jobStatusStore).jobCompleted(compactionJob, summary);
         order.verifyNoMoreInteractions();
 
@@ -80,10 +76,6 @@
         assertThat(summary.getDurationInSeconds()).isPositive();
         assertThat(summary.getRecordsReadPerSecond()).isPositive();
         assertThat(summary.getRecordsWrittenPerSecond()).isPositive();
-=======
-        verify(jobStatusStore).jobStarted(eq(compactionJob), any(Instant.class));
-        verifyNoMoreInteractions(jobStatusStore);
->>>>>>> 0ba9d13b
     }
 
 }