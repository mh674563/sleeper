--- conflicted
+++ resolved
@@ -34,58 +34,6 @@
 public interface UserDefinedInstanceProperty extends InstanceProperty {
     // Tables
     UserDefinedInstanceProperty TABLE_PROPERTIES = named("sleeper.table.properties")
-<<<<<<< HEAD
-                    .validationPredicate(Objects::nonNull).build();
-    // Common
-    UserDefinedInstanceProperty ID = named("sleeper.id")
-                    .validationPredicate(Objects::nonNull).build();
-    UserDefinedInstanceProperty JARS_BUCKET = named("sleeper.jars.bucket")
-                    .validationPredicate(Objects::nonNull).build();
-    UserDefinedInstanceProperty USER_JARS = named("sleeper.userjars").build();
-    UserDefinedInstanceProperty TAGS_FILE = named("sleeper.tags.file").build();
-    UserDefinedInstanceProperty TAGS = named("sleeper.tags").build();
-    UserDefinedInstanceProperty STACK_TAG_NAME = named("sleeper.stack.tag.name")
-                    .defaultValue("DeploymentStack").build();
-    UserDefinedInstanceProperty RETAIN_INFRA_AFTER_DESTROY = named("sleeper.retain.infra.after.destroy")
-                    .defaultValue("true")
-                    .validationPredicate(Utils::isTrueOrFalse).build();
-    UserDefinedInstanceProperty OPTIONAL_STACKS = named("sleeper.optional.stacks")
-                    .defaultValue("CompactionStack,GarbageCollectorStack,IngestStack,PartitionSplittingStack,QueryStack,AthenaStack,EmrBulkImportStack,DashboardStack").build();
-    UserDefinedInstanceProperty ACCOUNT = named("sleeper.account")
-                    .validationPredicate(Objects::nonNull).build();
-    UserDefinedInstanceProperty REGION = named("sleeper.region")
-                    .validationPredicate(Objects::nonNull).build();
-    UserDefinedInstanceProperty VERSION = named("sleeper.version")
-                    .validationPredicate(Objects::nonNull).build();
-    UserDefinedInstanceProperty VPC_ID = named("sleeper.vpc")
-                    .validationPredicate(Objects::nonNull).build();
-    UserDefinedInstanceProperty VPC_ENDPOINT_CHECK = named("sleeper.vpc.endpoint.check")
-                    .defaultValue("true").build();
-    UserDefinedInstanceProperty SUBNET = named("sleeper.subnet")
-                    .validationPredicate(Objects::nonNull).build();
-    UserDefinedInstanceProperty FILE_SYSTEM = named("sleeper.filesystem")
-                    .defaultValue("s3a://").build();
-    UserDefinedInstanceProperty EMAIL_ADDRESS_FOR_ERROR_NOTIFICATION = named("sleeper.errors.email").build();
-    UserDefinedInstanceProperty QUEUE_VISIBILITY_TIMEOUT_IN_SECONDS = named("sleeper.queue.visibility.timeout.seconds")
-                    .defaultValue("900")
-                    .validationPredicate(Utils::isValidLambdaTimeout).build();
-    UserDefinedInstanceProperty LOG_RETENTION_IN_DAYS = named("sleeper.log.retention.days")
-                    .defaultValue("30")
-                    .validationPredicate(Utils::isValidLogRetention).build();
-    UserDefinedInstanceProperty MAXIMUM_CONNECTIONS_TO_S3 = named("sleeper.s3.max-connections")
-                    .defaultValue("25")
-                    .validationPredicate(Utils::isPositiveInteger).build();
-    UserDefinedInstanceProperty FARGATE_VERSION = named("sleeper.fargate.version")
-                    .defaultValue("1.4.0").build();
-    UserDefinedInstanceProperty TASK_RUNNER_LAMBDA_MEMORY_IN_MB = named("sleeper.task.runner.memory")
-                    .defaultValue("1024").build();
-    UserDefinedInstanceProperty TASK_RUNNER_LAMBDA_TIMEOUT_IN_SECONDS = named("sleeper.task.runner.timeout.seconds")
-                    .defaultValue("900")
-                    .validationPredicate(Utils::isValidLambdaTimeout).build();
-    UserDefinedInstanceProperty METRICS_NAMESPACE = named("sleeper.metrics.namespace")
-                    .defaultValue("Sleeper")
-                    .validationPredicate(Utils::isNonNullNonEmptyString).build();
-=======
             .description("A comma separated list of paths containing the table properties files. These can either be paths to\n" +
                     "the properties files themselves or paths to directories which contain the table properties.")
             .validationPredicate(Objects::nonNull)
@@ -193,7 +141,6 @@
             .defaultValue("Sleeper")
             .validationPredicate(Utils::isNonNullNonEmptyString)
             .build();
->>>>>>> 8a4e0b09
 
     // Ingest
     UserDefinedInstanceProperty ECR_INGEST_REPO = named("sleeper.ingest.repo")
@@ -201,196 +148,6 @@
                     "# uploaded to an ECR repository of this name in this account.")
             .build();
     UserDefinedInstanceProperty MAXIMUM_CONCURRENT_INGEST_TASKS = named("sleeper.ingest.max.concurrent.tasks")
-<<<<<<< HEAD
-                    .defaultValue("200").build();
-    UserDefinedInstanceProperty INGEST_TASK_CREATION_PERIOD_IN_MINUTES = named("sleeper.ingest.task.creation.period.minutes")
-                    .defaultValue("1")
-                    .validationPredicate(Utils::isPositiveInteger).build();
-    UserDefinedInstanceProperty INGEST_KEEP_ALIVE_PERIOD_IN_SECONDS = named("sleeper.ingest.keepalive.period.seconds")
-                    .defaultValue("300").build();
-    UserDefinedInstanceProperty S3A_INPUT_FADVISE = named("sleeper.ingest.fs.s3a.experimental.input.fadvise")
-                    .defaultValue("sequential")
-                    .validationPredicate(Utils::isValidFadvise).build();
-    UserDefinedInstanceProperty INGEST_TASK_CPU = named("sleeper.ingest.task.cpu")
-                    .defaultValue("2048").build();
-    UserDefinedInstanceProperty INGEST_TASK_MEMORY = named("sleeper.ingest.task.memory")
-                    .defaultValue("4096").build();
-    UserDefinedInstanceProperty INGEST_PARTITION_REFRESH_PERIOD_IN_SECONDS = named("sleeper.ingest.partition.refresh.period")
-                    .defaultValue("120").build();
-    UserDefinedInstanceProperty INGEST_SOURCE_BUCKET = named("sleeper.ingest.source.bucket").build();
-    UserDefinedInstanceProperty INGEST_RECORD_BATCH_TYPE = named("sleeper.ingest.record.batch.type")
-                    .defaultValue("arraylist").build();
-    UserDefinedInstanceProperty INGEST_PARTITION_FILE_WRITER_TYPE = named("sleeper.ingest.partition.file.writer.type")
-                    .defaultValue("direct").build();
-
-    // ArrayList ingest
-    UserDefinedInstanceProperty MAX_RECORDS_TO_WRITE_LOCALLY = named("sleeper.ingest.max.local.records")
-                    .defaultValue("100000000").build();
-    UserDefinedInstanceProperty MAX_IN_MEMORY_BATCH_SIZE = named("sleeper.ingest.memory.max.batch.size")
-                    .defaultValue("1000000").build();
-
-    // Arrow ingest
-    UserDefinedInstanceProperty ARROW_INGEST_WORKING_BUFFER_BYTES = named("sleeper.ingest.arrow.working.buffer.bytes")
-                    .defaultValue("268435456").build(); // 256M
-    UserDefinedInstanceProperty ARROW_INGEST_BATCH_BUFFER_BYTES = named("sleeper.ingest.arrow.batch.buffer.bytes")
-                    .defaultValue("1073741824").build(); // 1G
-    UserDefinedInstanceProperty ARROW_INGEST_MAX_LOCAL_STORE_BYTES = named("sleeper.ingest.arrow.max.local.store.bytes")
-                    .defaultValue("2147483648").build(); // 2G
-    UserDefinedInstanceProperty ARROW_INGEST_MAX_SINGLE_WRITE_TO_FILE_RECORDS = named("sleeper.ingest.arrow.max.single.write.to.file.records")
-                    .defaultValue("1024").build(); // 1K
-
-    // Async ingest partition file writer
-    UserDefinedInstanceProperty ASYNC_INGEST_CLIENT_TYPE = named("sleeper.ingest.async.client.type")
-                    .defaultValue("crt").build(); // crt or java
-    UserDefinedInstanceProperty ASYNC_INGEST_CRT_PART_SIZE_BYTES = named("sleeper.ingest.async.crt.part.size.bytes")
-                    .defaultValue("134217728")
-                    .validationPredicate(Utils::isPositiveLong).build(); // 128M
-    UserDefinedInstanceProperty ASYNC_INGEST_CRT_TARGET_THROUGHPUT_GBPS = named("sleeper.ingest.async.crt.target.throughput.gbps")
-                    .defaultValue("10")
-                    .validationPredicate(Utils::isPositiveDouble).build();
-
-    // Status Store
-    UserDefinedInstanceProperty INGEST_STATUS_STORE_ENABLED = named("sleeper.ingest.status.store.enabled")
-                    .defaultValue("true").build();
-    UserDefinedInstanceProperty INGEST_JOB_STATUS_TTL_IN_SECONDS = named("sleeper.ingest.job.status.ttl")
-                    .defaultValue("604800")
-                    .validationPredicate(Utils::isPositiveInteger).build(); // Default is 1 week
-
-    UserDefinedInstanceProperty INGEST_TASK_STATUS_TTL_IN_SECONDS = named("sleeper.ingest.task.status.ttl")
-                    .defaultValue("604800")
-                    .validationPredicate(Utils::isPositiveInteger).build(); // Default is 1 week
-
-    // Bulk Import - properties that are applicable to all bulk import platforms
-    UserDefinedInstanceProperty BULK_IMPORT_CLASS_NAME = named("sleeper.bulk.import.class.name")
-                    .defaultValue("sleeper.bulkimport.job.runner.dataframelocalsort.BulkImportDataframeLocalSortRunner").build();
-    UserDefinedInstanceProperty BULK_IMPORT_SPARK_SHUFFLE_MAPSTATUS_COMPRESSION_CODEC = named("sleeper.bulk.import.emr.spark.shuffle.mapStatus.compression.codec")
-                    .defaultValue("lz4").build(); // Stops "Decompression error: Version not
-                                                  // supported" errors - only a value of "lz4" has
-                                                  // been tested. This is used to set the value of
-                                                  // spark.shuffle.mapStatus.compression.codec on
-                                                  // the Spark configuration.
-    UserDefinedInstanceProperty BULK_IMPORT_SPARK_SPECULATION = named("sleeper.bulk.import.emr.spark.speculation")
-                    .defaultValue("false")
-                    .validationPredicate(Utils::isTrueOrFalse).build();
-    // This is used to set the value of spark.speculation on the Spark configuration.
-    UserDefinedInstanceProperty BULK_IMPORT_SPARK_SPECULATION_QUANTILE = named("sleeper.bulk.import.spark.speculation.quantile")
-                    .defaultValue("0.75").build(); // This is used to set the value of
-                                                   // spark.speculation.quantile on the Spark
-                                                   // configuration.
-
-    // Bulk import using EMR - these properties are used by both the persistent
-    // and non-persistent EMR stacks
-    UserDefinedInstanceProperty BULK_IMPORT_EMR_EC2_KEYPAIR_NAME = named("sleeper.bulk.import.emr.keypair.name").build();
-    UserDefinedInstanceProperty BULK_IMPORT_EMR_MASTER_ADDITIONAL_SECURITY_GROUP = named("sleeper.bulk.import.emr.master.additional.security.group").build();
-    // - The following properties depend on the instance type and number of instances - they have
-    // been chosen
-    // based on the default settings for the EMR and persistent EMR clusters (these are currently
-    // the
-    // same which allows the following properties to be used across both types):
-    // - Theses are based on this blog
-    // https://aws.amazon.com/blogs/big-data/best-practices-for-successfully-managing-memory-for-apache-spark-applications-on-amazon-emr/
-    // - Our default core/task instance type is m5.4xlarge. These have 64GB of RAM and 16 vCPU. The
-    // amount of
-    // usable RAM is 56GB.
-    // - The recommended value of spark.executor.cores is 5, irrespective of the number of servers
-    // or their specs.
-    // - Number of executors per instance = (number of vCPU per instance - 1) /
-    // spark.executors.cores = (16 - 1) / 5 = 3
-    // - Total executor memory = total RAM per instance / number of executors per instance = 56 / 3
-    // = 18 (rounded down)
-    // - Assign 90% of the total executor memory to the executor and 10% to the overhead
-    // - spark.executor.memory = 0.9 * 18 = 16GB (memory must be an integer)
-    // - spark.yarn.executor.memoryOverhead = 0.1 * 18 = 2GB
-    // - spark.driver.memory = spark.executor.memory
-    // - spark.driver.cores = spark.executor.core
-    // - spark.executor.instances = (number of executors per instance * number of core&task
-    // instances) - 1 = 3 * 10 - 1 = 29
-    // - spark.default.parallelism = spark.executor.instances * spark.executor.cores * 2 = 29 * 5 *
-    // 2 = 290
-    // - spark.sql.shuffle.partitions = spark.default.parallelism
-    UserDefinedInstanceProperty BULK_IMPORT_EMR_SPARK_EXECUTOR_MEMORY = named("sleeper.bulk.import.emr.spark.executor.memory")
-                    .defaultValue("16g").build();
-    UserDefinedInstanceProperty BULK_IMPORT_EMR_SPARK_DRIVER_MEMORY = named("sleeper.bulk.import.emr.spark.driver.memory")
-                    .defaultValue(BULK_IMPORT_EMR_SPARK_EXECUTOR_MEMORY.getDefaultValue()).build();
-    UserDefinedInstanceProperty BULK_IMPORT_EMR_SPARK_EXECUTOR_INSTANCES = named("sleeper.bulk.import.emr.spark.executor.instances")
-                    .defaultValue("29").build();
-    UserDefinedInstanceProperty BULK_IMPORT_EMR_SPARK_YARN_EXECUTOR_MEMORY_OVERHEAD = named("sleeper.bulk.import.emr.spark.yarn.executor.memory.overhead")
-                    .defaultValue("2g").build();
-    UserDefinedInstanceProperty BULK_IMPORT_EMR_SPARK_YARN_DRIVER_MEMORY_OVERHEAD = named("sleeper.bulk.import.emr.spark.yarn.driver.memory.overhead")
-                    .defaultValue(BULK_IMPORT_EMR_SPARK_YARN_EXECUTOR_MEMORY_OVERHEAD.getDefaultValue()).build();
-    UserDefinedInstanceProperty BULK_IMPORT_EMR_SPARK_DEFAULT_PARALLELISM = named("sleeper.bulk.import.emr.spark.default.parallelism")
-                    .defaultValue("290").build();
-    UserDefinedInstanceProperty BULK_IMPORT_EMR_SPARK_SQL_SHUFFLE_PARTITIONS = named("sleeper.bulk.import.emr.spark.sql.shuffle.partitions")
-                    .defaultValue(BULK_IMPORT_EMR_SPARK_DEFAULT_PARALLELISM.getDefaultValue()).build();
-    // - Properties that are independent of the instance type and number of instances:
-    UserDefinedInstanceProperty BULK_IMPORT_EMR_SPARK_EXECUTOR_CORES = named("sleeper.bulk.import.emr.spark.executor.cores")
-                    .defaultValue("5").build();
-    UserDefinedInstanceProperty BULK_IMPORT_EMR_SPARK_DRIVER_CORES = named("sleeper.bulk.import.emr.spark.driver.cores")
-                    .defaultValue(BULK_IMPORT_EMR_SPARK_EXECUTOR_CORES.getDefaultValue()).build();
-    UserDefinedInstanceProperty BULK_IMPORT_EMR_SPARK_NETWORK_TIMEOUT = named("sleeper.bulk.import.emr.spark.network.timeout")
-                    .defaultValue("800s").build();
-    UserDefinedInstanceProperty BULK_IMPORT_EMR_SPARK_EXECUTOR_HEARTBEAT_INTERVAL = named("sleeper.bulk.import.emr.spark.executor.heartbeat.interval")
-                    .defaultValue("60s").build();
-    UserDefinedInstanceProperty BULK_IMPORT_EMR_SPARK_DYNAMIC_ALLOCATION_ENABLED = named("sleeper.bulk.import.emr.spark.dynamic.allocation.enabled")
-                    .defaultValue("false").build();
-    UserDefinedInstanceProperty BULK_IMPORT_EMR_SPARK_MEMORY_FRACTION = named("sleeper.bulk.import.emr.spark.memory.fraction")
-                    .defaultValue("0.80").build();
-    UserDefinedInstanceProperty BULK_IMPORT_EMR_SPARK_MEMORY_STORAGE_FRACTION = named("sleeper.bulk.import.emr.spark.memory.storage.fraction")
-                    .defaultValue("0.30").build();
-    UserDefinedInstanceProperty BULK_IMPORT_EMR_SPARK_EXECUTOR_EXTRA_JAVA_OPTIONS = named("sleeper.bulk.import.emr.spark.executor.extra.java.options")
-                    .defaultValue("-XX:+UseG1GC -XX:+UnlockDiagnosticVMOptions -XX:+G1SummarizeConcMark -XX:InitiatingHeapOccupancyPercent=35 -verbose:gc -XX:+PrintGCDetails -XX:+PrintGCDateStamps -XX:OnOutOfMemoryError='kill -9 %p'")
-                    .build();
-    UserDefinedInstanceProperty BULK_IMPORT_EMR_SPARK_DRIVER_EXTRA_JAVA_OPTIONS = named("sleeper.bulk.import.emr.spark.driver.extra.java.options")
-                    .defaultValue(BULK_IMPORT_EMR_SPARK_EXECUTOR_EXTRA_JAVA_OPTIONS.getDefaultValue()).build();
-    UserDefinedInstanceProperty BULK_IMPORT_EMR_SPARK_YARN_SCHEDULER_REPORTER_THREAD_MAX_FAILURES = named("sleeper.bulk.import.emr.spark.yarn.scheduler.reporter.thread.max.failures")
-                    .defaultValue("5").build();
-    UserDefinedInstanceProperty BULK_IMPORT_EMR_SPARK_STORAGE_LEVEL = named("sleeper.bulk.import.emr.spark.storage.level")
-                    .defaultValue("MEMORY_AND_DISK_SER").build();
-    UserDefinedInstanceProperty BULK_IMPORT_EMR_SPARK_RDD_COMPRESS = named("sleeper.bulk.import.emr.spark.rdd.compress")
-                    .defaultValue("true").build();
-    UserDefinedInstanceProperty BULK_IMPORT_EMR_SPARK_SHUFFLE_COMPRESS = named("sleeper.bulk.import.emr.spark.shuffle.compress")
-                    .defaultValue("true").build();
-    UserDefinedInstanceProperty BULK_IMPORT_EMR_SPARK_SHUFFLE_SPILL_COMPRESS = named("sleeper.bulk.import.emr.spark.shuffle.spill.compress")
-                    .defaultValue("true").build();
-    UserDefinedInstanceProperty BULK_IMPORT_EMR_EBS_VOLUME_SIZE_IN_GB = named("sleeper.bulk.import.emr.ebs.volume.size.gb")
-                    .defaultValue("256")
-                    .validationPredicate(Utils::isValidEbsSize).build();
-    UserDefinedInstanceProperty BULK_IMPORT_EMR_EBS_VOLUME_TYPE = named("sleeper.bulk.import.emr.ebs.volume.type")
-                    .defaultValue("gp2")
-                    .validationPredicate(Utils::isValidEbsVolumeType).build();
-    UserDefinedInstanceProperty BULK_IMPORT_EMR_EBS_VOLUMES_PER_INSTANCE = named("sleeper.bulk.import.emr.ebs.volumes.per.instance")
-                    .defaultValue("4").validationPredicate(s -> Utils.isPositiveIntLtEqValue(s, 25)).build();
-
-    // Bulk import using the non-persistent EMR approach
-    UserDefinedInstanceProperty DEFAULT_BULK_IMPORT_EMR_RELEASE_LABEL = named("sleeper.default.bulk.import.emr.release.label")
-                    .defaultValue("emr-6.9.0").build();
-    UserDefinedInstanceProperty DEFAULT_BULK_IMPORT_EMR_MASTER_INSTANCE_TYPE = named("sleeper.default.bulk.import.emr.master.instance.type")
-                    .defaultValue("m5.xlarge").build();
-    UserDefinedInstanceProperty DEFAULT_BULK_IMPORT_EMR_EXECUTOR_MARKET_TYPE = named("sleeper.default.bulk.import.emr.executor.market.type")
-                    .defaultValue("SPOT").validationPredicate(s -> ("SPOT".equals(s) || "ON_DEMAND".equals(s))).build();
-    UserDefinedInstanceProperty DEFAULT_BULK_IMPORT_EMR_EXECUTOR_INSTANCE_TYPE = named("sleeper.default.bulk.import.emr.executor.instance.type")
-                    .defaultValue("m5.4xlarge").build();
-    UserDefinedInstanceProperty DEFAULT_BULK_IMPORT_EMR_INITIAL_NUMBER_OF_EXECUTORS = named("sleeper.default.bulk.import.emr.executor.initial.instances")
-                    .defaultValue("2").build();
-    UserDefinedInstanceProperty DEFAULT_BULK_IMPORT_EMR_MAX_NUMBER_OF_EXECUTORS = named("sleeper.default.bulk.import.emr.executor.max.instances")
-                    .defaultValue("10").build();
-
-    // Bulk import using a persistent EMR cluster
-    UserDefinedInstanceProperty BULK_IMPORT_PERSISTENT_EMR_RELEASE_LABEL = named("sleeper.bulk.import.persistent.emr.release.label")
-                    .defaultValue(DEFAULT_BULK_IMPORT_EMR_RELEASE_LABEL.getDefaultValue()).build();
-    UserDefinedInstanceProperty BULK_IMPORT_PERSISTENT_EMR_MASTER_INSTANCE_TYPE = named("sleeper.bulk.import.persistent.emr.master.instance.type")
-                    .defaultValue(DEFAULT_BULK_IMPORT_EMR_MASTER_INSTANCE_TYPE.getDefaultValue()).build();
-    UserDefinedInstanceProperty BULK_IMPORT_PERSISTENT_EMR_EXECUTOR_INSTANCE_TYPE = named("sleeper.bulk.import.persistent.emr.core.instance.type")
-                    .defaultValue(DEFAULT_BULK_IMPORT_EMR_EXECUTOR_INSTANCE_TYPE.getDefaultValue()).build();
-    UserDefinedInstanceProperty BULK_IMPORT_PERSISTENT_EMR_USE_MANAGED_SCALING = named("sleeper.bulk.import.persistent.emr.use.managed.scaling")
-                    .defaultValue("true").build();
-    UserDefinedInstanceProperty BULK_IMPORT_PERSISTENT_EMR_MIN_NUMBER_OF_INSTANCES = named("sleeper.bulk.import.persistent.emr.min.instances")
-                    .defaultValue("1").build();
-    UserDefinedInstanceProperty BULK_IMPORT_PERSISTENT_EMR_MAX_NUMBER_OF_INSTANCES = named("sleeper.bulk.import.persistent.emr.max.instances")
-                    .defaultValue("10").build();
-    UserDefinedInstanceProperty BULK_IMPORT_PERSISTENT_EMR_STEP_CONCURRENCY_LEVEL = named("sleeper.bulk.import.persistent.emr.step.concurrency.level")
-                    .defaultValue("2").build();
-=======
             .description("The maximum number of concurrent ECS tasks to run")
             .defaultValue("200")
             .build();
@@ -772,7 +529,6 @@
             .description("(Persistent EMR mode only) This controls the number of EMR steps that can run concurrently.")
             .defaultValue("2")
             .build();
->>>>>>> 8a4e0b09
 
     // Bulk import using EKS
     UserDefinedInstanceProperty BULK_IMPORT_REPO = named("sleeper.bulk.import.eks.repo")
@@ -781,31 +537,6 @@
 
     // Partition splitting
     UserDefinedInstanceProperty PARTITION_SPLITTING_PERIOD_IN_MINUTES = named("sleeper.partition.splitting.period.minutes")
-<<<<<<< HEAD
-                    .defaultValue("2").build();
-    UserDefinedInstanceProperty MAX_NUMBER_FILES_IN_PARTITION_SPLITTING_JOB = named("sleeper.partition.splitting.files.maximum")
-                    .defaultValue("50").build();
-    UserDefinedInstanceProperty FIND_PARTITIONS_TO_SPLIT_LAMBDA_MEMORY_IN_MB = named("sleeper.partition.splitting.finder.memory")
-                    .defaultValue("2048").build();
-    UserDefinedInstanceProperty FIND_PARTITIONS_TO_SPLIT_TIMEOUT_IN_SECONDS = named("sleeper.partition.splitting.finder.timeout.seconds")
-                    .defaultValue("900").build();
-    UserDefinedInstanceProperty SPLIT_PARTITIONS_LAMBDA_MEMORY_IN_MB = named("sleeper.partition.splitting.memory")
-                    .defaultValue("2048").build();
-    UserDefinedInstanceProperty SPLIT_PARTITIONS_TIMEOUT_IN_SECONDS = named("sleeper.partition.splitting.timeout.seconds")
-                    .defaultValue("900").build();
-    UserDefinedInstanceProperty DEFAULT_PARTITION_SPLIT_THRESHOLD = named("sleeper.default.partition.splitting.threshold")
-                    .defaultValue("1000000000").build();
-
-    // Garbage collection
-    UserDefinedInstanceProperty GARBAGE_COLLECTOR_PERIOD_IN_MINUTES = named("sleeper.gc.period.minutes")
-                    .defaultValue("15").build();
-    UserDefinedInstanceProperty GARBAGE_COLLECTOR_LAMBDA_MEMORY_IN_MB = named("sleeper.gc.memory")
-                    .defaultValue("1024").build();
-    UserDefinedInstanceProperty GARBAGE_COLLECTOR_BATCH_SIZE = named("sleeper.gc.batch.size")
-                    .defaultValue("2000").build();
-    UserDefinedInstanceProperty DEFAULT_GARBAGE_COLLECTOR_DELAY_BEFORE_DELETION = named("sleeper.default.gc.delay.seconds")
-                    .defaultValue("600").build();
-=======
             .description("The frequency in minutes with which the lambda that finds partitions that need splitting runs.")
             .defaultValue("2")
             .build();
@@ -857,7 +588,6 @@
                     "basis.")
             .defaultValue("600")
             .build();
->>>>>>> 8a4e0b09
 
     // Compaction
     UserDefinedInstanceProperty ECR_COMPACTION_REPO = named("sleeper.compaction.repo")
@@ -865,98 +595,6 @@
                     "should have been uploaded to an ECR repository of this name in this account.")
             .build();
     UserDefinedInstanceProperty COMPACTION_QUEUE_VISIBILITY_TIMEOUT_IN_SECONDS = named("sleeper.compaction.queue.visibility.timeout.seconds")
-<<<<<<< HEAD
-                    .defaultValue("900").build();
-    UserDefinedInstanceProperty COMPACTION_KEEP_ALIVE_PERIOD_IN_SECONDS = named("sleeper.compaction.keepalive.period.seconds")
-                    .defaultValue("300").build();
-    UserDefinedInstanceProperty COMPACTION_JOB_CREATION_LAMBDA_PERIOD_IN_MINUTES = named("sleeper.compaction.job.creation.period.minutes")
-                    .defaultValue("1")
-                    .validationPredicate(Utils::isPositiveInteger).build();
-    UserDefinedInstanceProperty COMPACTION_JOB_CREATION_LAMBDA_MEMORY_IN_MB = named("sleeper.compaction.job.creation.memory")
-                    .defaultValue("1024").build();
-    UserDefinedInstanceProperty COMPACTION_JOB_CREATION_LAMBDA_TIMEOUT_IN_SECONDS = named("sleeper.compaction.job.creation.timeout.seconds")
-                    .defaultValue("900")
-                    .validationPredicate(Utils::isValidLambdaTimeout).build();
-    UserDefinedInstanceProperty MAXIMUM_CONCURRENT_COMPACTION_TASKS = named("sleeper.compaction.max.concurrent.tasks")
-                    .defaultValue("300").build();
-    UserDefinedInstanceProperty COMPACTION_TASK_CREATION_PERIOD_IN_MINUTES = named("sleeper.compaction.task.creation.period.minutes")
-                    .defaultValue("1").build(); // >0
-    UserDefinedInstanceProperty COMPACTION_TASK_CPU_ARCHITECTURE = named("sleeper.compaction.task.cpu.architecture")
-                    .defaultValue("X86_64").build();
-    UserDefinedInstanceProperty COMPACTION_TASK_ARM_CPU = named("sleeper.compaction.task.arm.cpu")
-                    .defaultValue("1024").build();
-    UserDefinedInstanceProperty COMPACTION_TASK_ARM_MEMORY = named("sleeper.compaction.task.arm.memory")
-                    .defaultValue("4096").build();
-    UserDefinedInstanceProperty COMPACTION_TASK_X86_CPU = named("sleeper.compaction.task.x86.cpu")
-                    .defaultValue("1024").build();
-    UserDefinedInstanceProperty COMPACTION_TASK_X86_MEMORY = named("sleeper.compaction.task.x86.memory")
-                    .defaultValue("4096").build();
-    UserDefinedInstanceProperty COMPACTION_STATUS_STORE_ENABLED = named("sleeper.compaction.status.store.enabled")
-                    .defaultValue("true").build();
-    UserDefinedInstanceProperty COMPACTION_JOB_STATUS_TTL_IN_SECONDS = named("sleeper.compaction.job.status.ttl")
-                    .defaultValue("604800")
-                    .validationPredicate(Utils::isPositiveInteger).build(); // Default is 1 week
-    UserDefinedInstanceProperty COMPACTION_TASK_STATUS_TTL_IN_SECONDS = named("sleeper.compaction.task.status.ttl")
-                    .defaultValue("604800")
-                    .validationPredicate(Utils::isPositiveInteger).build(); // Default is 1 week
-    UserDefinedInstanceProperty DEFAULT_COMPACTION_STRATEGY_CLASS = named("sleeper.default.compaction.strategy.class")
-                    .defaultValue("sleeper.compaction.strategy.impl.SizeRatioCompactionStrategy").build();
-    UserDefinedInstanceProperty DEFAULT_COMPACTION_FILES_BATCH_SIZE = named("sleeper.default.compaction.files.batch.size")
-                    .defaultValue("11").build();
-    UserDefinedInstanceProperty DEFAULT_SIZERATIO_COMPACTION_STRATEGY_RATIO = named("sleeper.default.table.compaction.strategy.sizeratio.ratio")
-                    .defaultValue("3").build();
-    UserDefinedInstanceProperty DEFAULT_SIZERATIO_COMPACTION_STRATEGY_MAX_CONCURRENT_JOBS_PER_PARTITION = named("sleeper.default.table.compaction.strategy.sizeratio.max.concurrent.jobs.per.partition")
-                    .defaultValue("" + Integer.MAX_VALUE).build();
-    UserDefinedInstanceProperty COMPACTION_EC2_TYPE = named("sleeper.compaction.ec2.type")
-                    .defaultValue("t3.xlarge")
-                    .validationPredicate(Utils::isNonNullNonEmptyString).build();
-    UserDefinedInstanceProperty COMPACTION_EC2_POOL_MINIMUM = named("sleeper.compaction.ec2.pool.minimum")
-                    .defaultValue("0")
-                    .validationPredicate(Utils::isNonNegativeInteger).build();
-    UserDefinedInstanceProperty COMPACTION_EC2_POOL_DESIRED = named("sleeper.compaction.ec2.pool.desired")
-                    .defaultValue("0")
-                    .validationPredicate(Utils::isNonNegativeInteger).build();
-    UserDefinedInstanceProperty COMPACTION_EC2_POOL_MAXIMUM = named("sleeper.compaction.ec2.pool.maximum")
-                    .defaultValue("75")
-                    .validationPredicate(Utils::isNonNegativeInteger).build();
-    UserDefinedInstanceProperty COMPACTION_EC2_ROOT_SIZE = named("sleeper.compaction.ec2.root.size")
-                    .defaultValue("50")
-                    .validationPredicate(Utils::isPositiveInteger).build();
-    UserDefinedInstanceProperty COMPACTION_ECS_LAUNCHTYPE = named("sleeper.compaction.ecs.launch.type")
-                    .defaultValue("FARGATE")
-                    .validationPredicate(Arrays.asList("EC2", "FARGATE")::contains).build();
-
-    // Query
-    UserDefinedInstanceProperty MAXIMUM_CONNECTIONS_TO_S3_FOR_QUERIES = named("sleeper.query.s3.max-connections")
-                    .defaultValue("1024")
-                    .validationPredicate(Utils::isPositiveInteger).build();
-    UserDefinedInstanceProperty QUERY_PROCESSOR_LAMBDA_MEMORY_IN_MB = named("sleeper.query.processor.memory")
-                    .defaultValue("2048").build();
-    UserDefinedInstanceProperty QUERY_PROCESSOR_LAMBDA_TIMEOUT_IN_SECONDS = named("sleeper.query.processor.timeout.seconds")
-                    .defaultValue("900").build();
-    UserDefinedInstanceProperty QUERY_PROCESSING_LAMBDA_STATE_REFRESHING_PERIOD_IN_SECONDS = named("sleeper.query.processor.state.refresh.period.seconds")
-                    .defaultValue("60").build();
-    UserDefinedInstanceProperty QUERY_PROCESSING_LAMBDA_RESULTS_BATCH_SIZE = named("sleeper.query.processor.results.batch.size")
-                    .defaultValue("2000").build();
-    UserDefinedInstanceProperty QUERY_PROCESSOR_LAMBDA_RECORD_RETRIEVAL_THREADS = named("sleeper.query.processor.record.retrieval.threads")
-                    .defaultValue("10")
-                    .validationPredicate(Utils::isPositiveInteger).build();
-    UserDefinedInstanceProperty QUERY_TRACKER_ITEM_TTL_IN_DAYS = named("sleeper.query.tracker.ttl.days")
-                    .defaultValue("1")
-                    .validationPredicate(Utils::isPositiveInteger).build();
-    UserDefinedInstanceProperty QUERY_RESULTS_BUCKET_EXPIRY_IN_DAYS = named("sleeper.query.results.bucket.expiry.days")
-                    .defaultValue("7")
-                    .validationPredicate(Utils::isPositiveInteger).build();
-    UserDefinedInstanceProperty DEFAULT_RESULTS_ROW_GROUP_SIZE = named("sleeper.default.query.results.rowgroup.size")
-                    .defaultValue("" + (8 * 1024 * 1024)).build(); // 8 MiB
-    UserDefinedInstanceProperty DEFAULT_RESULTS_PAGE_SIZE = named("sleeper.default.query.results.page.size")
-                    .defaultValue("" + (128 * 1024)).build(); // 128 KiB
-
-    // Dashboard
-    UserDefinedInstanceProperty DASHBOARD_TIME_WINDOW_MINUTES = named("sleeper.dashboard.time.window.minutes")
-                    .defaultValue("5")
-                    .validationPredicate(Utils::isPositiveInteger).build();
-=======
             .description("The visibility timeout for the queue of compaction jobs.")
             .defaultValue("900")
             .build();
@@ -1046,6 +684,38 @@
             .description("Used by the SizeRatioCompactionStrategy to control the maximum number of jobs that can be running\n" +
                     "concurrently per partition. It can be overridden on a per-table basis.")
             .defaultValue("" + Integer.MAX_VALUE)
+            .build();
+
+    UserDefinedInstanceProperty COMPACTION_EC2_TYPE = named("sleeper.compaction.ec2.type")
+            .description("The EC2 instance type to use for compaction tasks (when not using Fargate).")
+            .defaultValue("t3.xlarge")
+            .validationPredicate(Utils::isNonNullNonEmptyString)
+            .build();
+    UserDefinedInstanceProperty COMPACTION_EC2_POOL_MINIMUM = named("sleeper.compaction.ec2.pool.minimum")
+            .description("The minimum number of instances for the EC2 cluster.")
+            .defaultValue("0")
+            .validationPredicate(Utils::isNonNegativeInteger)
+            .build();
+    UserDefinedInstanceProperty COMPACTION_EC2_POOL_DESIRED = named("sleeper.compaction.ec2.pool.desired")
+            .description("The initial desired number of instances for the EC2 cluster."+
+                    "Can be set by dividing initial maximum containers by number that should fit on instance type.")
+            .defaultValue("0")
+            .validationPredicate(Utils::isNonNegativeInteger)
+            .build();
+    UserDefinedInstanceProperty COMPACTION_EC2_POOL_MAXIMUM = named("sleeper.compaction.ec2.pool.maximum")
+            .description("The maximum number of instances for the EC2 cluster.")
+            .defaultValue("75")
+            .validationPredicate(Utils::isNonNegativeInteger)
+            .build();
+    UserDefinedInstanceProperty COMPACTION_EC2_ROOT_SIZE = named("sleeper.compaction.ec2.root.size")
+            .description("The size in GiB of the root EBS volume attached to the EC2 instances.")
+            .defaultValue("50")
+            .validationPredicate(Utils::isPositiveInteger)
+            .build();
+    UserDefinedInstanceProperty COMPACTION_ECS_LAUNCHTYPE = named("sleeper.compaction.ecs.launch.type")
+            .description("What launch type should compaction containers use? Valid options: FARGATE, EC2.")
+            .defaultValue("FARGATE")
+            .validationPredicate(Arrays.asList("EC2", "FARGATE")::contains)
             .build();
 
     // Query
@@ -1105,7 +775,6 @@
             .defaultValue("5")
             .validationPredicate(Utils::isPositiveInteger)
             .build();
->>>>>>> 8a4e0b09
 
     // Logging levels
     UserDefinedInstanceProperty LOGGING_LEVEL = named("sleeper.logging.level")
@@ -1126,33 +795,6 @@
 
     // Athena
     UserDefinedInstanceProperty SPILL_BUCKET_AGE_OFF_IN_DAYS = named("sleeper.athena.spill.bucket.ageoff.days")
-<<<<<<< HEAD
-                    .defaultValue("1").build();
-    UserDefinedInstanceProperty ATHENA_COMPOSITE_HANDLER_CLASSES = named("sleeper.athena.handler.classes")
-                    .defaultValue("sleeper.athena.composite.SimpleCompositeHandler,sleeper.athena.composite.IteratorApplyingCompositeHandler").build();
-    UserDefinedInstanceProperty ATHENA_COMPOSITE_HANDLER_MEMORY = named("sleeper.athena.handler.memory")
-                    .defaultValue("4096").build();
-    UserDefinedInstanceProperty ATHENA_COMPOSITE_HANDLER_TIMEOUT_IN_SECONDS = named("sleeper.athena.handler.timeout.seconds")
-                    .defaultValue("900")
-                    .validationPredicate(Utils::isValidLambdaTimeout).build();
-
-    // Default values
-    UserDefinedInstanceProperty DEFAULT_S3A_READAHEAD_RANGE = named("sleeper.default.fs.s3a.readahead.range")
-                    .defaultValue("64K").build();
-    UserDefinedInstanceProperty DEFAULT_ROW_GROUP_SIZE = named("sleeper.default.rowgroup.size")
-                    .defaultValue("" + (8 * 1024 * 1024)).build(); // 8 MiB
-    UserDefinedInstanceProperty DEFAULT_PAGE_SIZE = named("sleeper.default.page.size")
-                    .defaultValue("" + (128 * 1024)).build(); // 128 KiB
-    UserDefinedInstanceProperty DEFAULT_COMPRESSION_CODEC = named("sleeper.default.compression.codec")
-                    .defaultValue("ZSTD")
-                    .validationPredicate(Utils::isValidCompressionCodec).build();
-    UserDefinedInstanceProperty DEFAULT_DYNAMO_POINT_IN_TIME_RECOVERY_ENABLED = named("sleeper.default.table.dynamo.pointintimerecovery")
-                    .defaultValue("false")
-                    .validationPredicate(Utils::isTrueOrFalse).build();
-    UserDefinedInstanceProperty DEFAULT_DYNAMO_STRONGLY_CONSISTENT_READS = named("sleeper.default.table.dynamo.strongly.consistent.reads")
-                    .defaultValue("false")
-                    .validationPredicate(Utils::isTrueOrFalse).build();
-=======
             .description("The number of days before objects in the spill bucket are deleted.")
             .defaultValue("1")
             .build();
@@ -1202,7 +844,6 @@
             .defaultValue("false")
             .validationPredicate(Utils::isTrueOrFalse)
             .build();
->>>>>>> 8a4e0b09
 
     static UserDefinedInstanceProperty[] values() {
         return UserDefinedInstancePropertyImpl.all().toArray(new UserDefinedInstanceProperty[0]);
