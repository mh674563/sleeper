--- conflicted
+++ resolved
@@ -25,8 +25,6 @@
 import com.google.gson.JsonParseException;
 import com.google.gson.JsonSerializationContext;
 import com.google.gson.JsonSerializer;
-<<<<<<< HEAD
-=======
 import java.util.ArrayList;
 import java.util.Base64;
 import java.util.List;
@@ -34,7 +32,6 @@
 import java.util.Optional;
 import java.util.Set;
 import sleeper.core.range.Range.RangeFactory;
->>>>>>> 62e01427
 import sleeper.core.schema.Field;
 import sleeper.core.schema.Schema;
 import sleeper.core.schema.type.ByteArrayType;
@@ -43,13 +40,6 @@
 import sleeper.core.schema.type.PrimitiveType;
 import sleeper.core.schema.type.StringType;
 import sleeper.core.schema.type.Type;
-
-import java.util.ArrayList;
-import java.util.Base64;
-import java.util.List;
-import java.util.Map;
-import java.util.Optional;
-import java.util.Set;
 
 /**
  * Serialises a {@link Region} to and from a JSON string.
@@ -76,7 +66,7 @@
             throw new RuntimeException("Exception creating Gson", e);
         }
     }
-
+    
     public String toJson(Region region) {
         return gson.toJson(region);
     }
@@ -91,24 +81,20 @@
     public Region fromJson(String jsonSchema) {
         return gson.fromJson(jsonSchema, Region.class);
     }
-
+    
     public static class RegionJsonSerDe implements JsonSerializer<Region>, JsonDeserializer<Region> {
         private final Schema schema;
-<<<<<<< HEAD
-
-=======
         private final RangeFactory rangeFactory;
         
->>>>>>> 62e01427
         public RegionJsonSerDe(Schema schema) {
             this.schema = schema;
             this.rangeFactory = new RangeFactory(schema);
         }
-
+        
         @Override
         public JsonElement serialize(Region region, java.lang.reflect.Type typeOfSrc, JsonSerializationContext context) {
             JsonObject json = new JsonObject();
-            List<Range> ranges = region.getRanges();
+            List<Range> ranges  = region.getRanges();
             for (Range range : ranges) {
                 json.add(range.getFieldName(), convertRangeToJsonObject(range));
             }
@@ -122,12 +108,12 @@
                 throw new JsonParseException("Expected JsonObject, got " + jsonElement);
             }
             JsonObject jsonObject = (JsonObject) jsonElement;
-
+            
             boolean stringsBase64Encoded = true;
             if (jsonObject.has(STRINGS_BASE64_ENCODED)) {
                 stringsBase64Encoded = jsonObject.get(STRINGS_BASE64_ENCODED).getAsBoolean();
             }
-
+            
             List<Range> ranges = new ArrayList<>();
             Set<Map.Entry<String, JsonElement>> entries = jsonObject.entrySet();
             for (Map.Entry<String, JsonElement> entry : entries) {
@@ -143,7 +129,7 @@
             }
             return new Region(ranges);
         }
-
+        
         private JsonObject convertRangeToJsonObject(Range range) {
             Optional<Type> optional = schema.getRowKeyFields()
                     .stream()
@@ -154,7 +140,7 @@
                 throw new JsonParseException("Cannot find type of field " + range.getFieldName() + " in schema");
             }
             PrimitiveType type = (PrimitiveType) optional.get();
-
+            
             JsonObject json = new JsonObject();
             addObject(json, type, MIN, range.getMin());
             if (range.isMinInclusive()) {
@@ -168,10 +154,10 @@
             } else {
                 json.addProperty(MAX_INCLUSIVE, Boolean.FALSE);
             }
-
+            
             return json;
         }
-
+        
         private void addObject(JsonObject json, PrimitiveType type, String key, Object object) {
             if (null == object) {
                 json.add(key, null);
@@ -194,7 +180,7 @@
                 throw new JsonParseException("Unknown primitive type: " + type);
             }
         }
-
+        
         private Range convertJsonObjectToRange(String fieldName, JsonObject json, boolean stringsBase64Encoded) {
             Object min = getObject(MIN, fieldName, json, stringsBase64Encoded);
             boolean minInclusive = json.has(MIN_INCLUSIVE) ?
@@ -204,7 +190,7 @@
                     json.get(MAX_INCLUSIVE).getAsBoolean() : false;
             return rangeFactory.createRange(schema.getField(fieldName).get(), min, minInclusive, max, maxInclusive);
         }
-
+        
         private Object getObject(String key, String fieldName, JsonObject json, boolean stringsBase64Encoded) {
             if (!json.has(key)) {
                 throw new JsonParseException("Missing " + key + " in " + json);
@@ -220,7 +206,7 @@
             if (!optional.isPresent()) {
                 throw new JsonParseException("Cannot find type of field " + fieldName + " in schema");
             }
-
+            
             Object object;
             PrimitiveType type = (PrimitiveType) optional.get();
             if (type instanceof IntType) {
