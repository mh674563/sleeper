--- conflicted
+++ resolved
@@ -48,25 +48,8 @@
                 ProcessRun.Builder builder = ProcessRun.builder()
                         .startedStatus(((ProcessRunStartedUpdate) statusUpdate))
                         .taskId(taskId);
-
                 taskBuilders.put(taskId, builder);
                 orderedBuilders.add(builder);
-<<<<<<< HEAD
-
-            } else if (statusUpdate instanceof ProcessRunStartedUpdate) {
-                taskBuilders.computeIfAbsent(taskId, (task) -> {
-                            ProcessRun.Builder builder = ProcessRun.builder()
-                                    .taskId(taskId);
-                            orderedBuilders.add(builder);
-                            return builder;
-                        })
-                        .startedStatus((ProcessRunStartedUpdate) statusUpdate);
-            } else if ((statusUpdate instanceof ProcessFinishedStatus)
-                    && taskBuilders.containsKey(taskId)) {
-                taskBuilders.remove(taskId)
-                        .finishedStatus((ProcessFinishedStatus) statusUpdate)
-                        .taskId(taskId);
-=======
             } else if (statusUpdate.isPartOfRun() && taskBuilders.containsKey(taskId)) {
                 if (statusUpdate instanceof ProcessFinishedStatus) {
                     taskBuilders.remove(taskId)
@@ -76,7 +59,6 @@
                     taskBuilders.get(taskId)
                             .statusUpdate(statusUpdate);
                 }
->>>>>>> 2fd3657a
             }
         }
         List<ProcessRun> jobRuns = orderedBuilders.stream()
