/*
 * Copyright 2022-2023 Crown Copyright
 *
 * Licensed under the Apache License, Version 2.0 (the "License");
 * you may not use this file except in compliance with the License.
 * You may obtain a copy of the License at
 *
 *     http://www.apache.org/licenses/LICENSE-2.0
 *
 * Unless required by applicable law or agreed to in writing, software
 * distributed under the License is distributed on an "AS IS" BASIS,
 * WITHOUT WARRANTIES OR CONDITIONS OF ANY KIND, either express or implied.
 * See the License for the specific language governing permissions and
 * limitations under the License.
 */

package sleeper.ingest.batcher;

import org.junit.jupiter.api.Test;

import java.util.List;

import static org.assertj.core.api.Assertions.assertThat;
import static sleeper.ingest.batcher.FileIngestRequestTestHelper.onJob;

class IngestBatcherStateStoreInMemoryTest {
    private final IngestBatcherStateStore store = new IngestBatcherStateStoreInMemory();

    @Test
    void shouldTrackOneFile() {
        // Given
        FileIngestRequest fileIngestRequest = fileRequest()
                .pathToFile("test-bucket/test.parquet")
                .tableName("test-table").build();

        // When
        store.addFile(fileIngestRequest);

        // Then
        assertThat(store.getAllFiles())
                .containsExactly(fileIngestRequest);
        assertThat(store.getPendingFiles())
                .containsExactly(fileIngestRequest);
    }

    @Test
    void shouldOverwriteTrackingInformationWhenAddingTheSameFileTwice() {
        // Given
        FileIngestRequest fileIngestRequest1 = fileRequest()
                .pathToFile("test-bucket/test.parquet")
                .tableName("test-table")
                .fileSizeBytes(1024).build();
        FileIngestRequest fileIngestRequest2 = fileRequest()
                .pathToFile("test-bucket/test.parquet")
                .tableName("test-table")
                .fileSizeBytes(2048).build();

        // When
        store.addFile(fileIngestRequest1);
        store.addFile(fileIngestRequest2);

        // Then
        assertThat(store.getAllFiles())
                .containsExactly(fileIngestRequest2);
        assertThat(store.getPendingFiles())
                .containsExactly(fileIngestRequest2);
    }

    @Test
    void shouldTrackTheSameFileForMultipleTables() {
        // Given
        FileIngestRequest fileIngestRequest1 = fileRequest()
                .pathToFile("test-bucket/test.parquet")
                .tableName("test-table-1").build();
        FileIngestRequest fileIngestRequest2 = fileRequest()
                .pathToFile("test-bucket/test.parquet")
                .tableName("test-table-2").build();

        // When
        store.addFile(fileIngestRequest1);
        store.addFile(fileIngestRequest2);

        // Then
        assertThat(store.getAllFiles())
                .containsExactly(fileIngestRequest1, fileIngestRequest2);
        assertThat(store.getPendingFiles())
                .containsExactly(fileIngestRequest1, fileIngestRequest2);
    }

    @Test
    void shouldTrackJobWasCreatedWithTwoFiles() {
        // Given
        FileIngestRequest fileIngestRequest1 = fileRequest()
                .pathToFile("test-bucket/test-1.parquet")
                .tableName("test-table-1").build();
        FileIngestRequest fileIngestRequest2 = fileRequest()
                .pathToFile("test-bucket/test-2.parquet")
                .tableName("test-table-1").build();

        // When
        store.addFile(fileIngestRequest1);
        store.addFile(fileIngestRequest2);
        store.assignJob("test-job", List.of(fileIngestRequest1, fileIngestRequest2));

        // Then
        assertThat(store.getAllFiles()).containsExactly(
                onJob("test-job", fileIngestRequest1),
                onJob("test-job", fileIngestRequest2));
        assertThat(store.getPendingFiles()).isEmpty();
    }

    @Test
    void shouldSendSameFileTwiceIfFirstRequestAssignedToJob() {
        // Given
        FileIngestRequest fileIngestRequest1 = fileRequest()
                .pathToFile("test-bucket/test.parquet")
                .tableName("test-table-1").build();
        FileIngestRequest fileIngestRequest2 = fileRequest()
                .pathToFile("test-bucket/test.parquet")
                .tableName("test-table-1").build();

        // When
        store.addFile(fileIngestRequest1);
        store.assignJob("test-job", List.of(fileIngestRequest1));
        store.addFile(fileIngestRequest2);

        // Then
        assertThat(store.getAllFiles()).containsExactly(
                onJob("test-job", fileIngestRequest1),
                fileIngestRequest2);
        assertThat(store.getPendingFiles()).containsExactly(fileIngestRequest2);
    }
<<<<<<< HEAD
=======

    private static FileIngestRequest onJob(String jobId, FileIngestRequest request) {
        return request.toBuilder().jobId(jobId).build();
    }

    private static FileIngestRequest.Builder fileRequest() {
        return FileIngestRequest.builder().fileSizeBytes(1024);
    }

>>>>>>> 8491c343
}<|MERGE_RESOLUTION|>--- conflicted
+++ resolved
@@ -130,16 +130,9 @@
                 fileIngestRequest2);
         assertThat(store.getPendingFiles()).containsExactly(fileIngestRequest2);
     }
-<<<<<<< HEAD
-=======
-
-    private static FileIngestRequest onJob(String jobId, FileIngestRequest request) {
-        return request.toBuilder().jobId(jobId).build();
-    }
 
     private static FileIngestRequest.Builder fileRequest() {
         return FileIngestRequest.builder().fileSizeBytes(1024);
     }
 
->>>>>>> 8491c343
 }