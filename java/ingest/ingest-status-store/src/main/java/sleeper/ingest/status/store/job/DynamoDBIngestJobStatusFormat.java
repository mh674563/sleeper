/*
 * Copyright 2022-2023 Crown Copyright
 *
 * Licensed under the Apache License, Version 2.0 (the "License");
 * you may not use this file except in compliance with the License.
 * You may obtain a copy of the License at
 *
 *     http://www.apache.org/licenses/LICENSE-2.0
 *
 * Unless required by applicable law or agreed to in writing, software
 * distributed under the License is distributed on an "AS IS" BASIS,
 * WITHOUT WARRANTIES OR CONDITIONS OF ANY KIND, either express or implied.
 * See the License for the specific language governing permissions and
 * limitations under the License.
 */

package sleeper.ingest.status.store.job;

import com.amazonaws.services.dynamodbv2.model.AttributeValue;
import org.slf4j.Logger;
import org.slf4j.LoggerFactory;

import sleeper.core.record.process.RecordsProcessed;
import sleeper.core.record.process.RecordsProcessedSummary;
import sleeper.core.record.process.status.ProcessFinishedStatus;
import sleeper.core.record.process.status.ProcessStatusUpdate;
import sleeper.core.record.process.status.ProcessStatusUpdateRecord;
import sleeper.dynamodb.tools.DynamoDBAttributes;
import sleeper.dynamodb.tools.DynamoDBRecordBuilder;
import sleeper.ingest.job.IngestJob;
import sleeper.ingest.job.status.IngestJobAcceptedStatus;
import sleeper.ingest.job.status.IngestJobFinishedEvent;
import sleeper.ingest.job.status.IngestJobRejectedStatus;
import sleeper.ingest.job.status.IngestJobStartedEvent;
import sleeper.ingest.job.status.IngestJobStartedStatus;
import sleeper.ingest.job.status.IngestJobStatus;
import sleeper.ingest.job.status.IngestJobValidatedEvent;

import java.time.Instant;
import java.util.Map;
import java.util.function.Supplier;
import java.util.stream.Collectors;
import java.util.stream.Stream;

import static sleeper.dynamodb.tools.DynamoDBAttributes.getBooleanAttribute;
import static sleeper.dynamodb.tools.DynamoDBAttributes.getInstantAttribute;
import static sleeper.dynamodb.tools.DynamoDBAttributes.getIntAttribute;
import static sleeper.dynamodb.tools.DynamoDBAttributes.getLongAttribute;
import static sleeper.dynamodb.tools.DynamoDBAttributes.getStringAttribute;
import static sleeper.dynamodb.tools.DynamoDBAttributes.getStringListAttribute;

public class DynamoDBIngestJobStatusFormat {

    private static final Logger LOGGER = LoggerFactory.getLogger(DynamoDBIngestJobStatusFormat.class);

    public static final String JOB_ID = "JobId";
    public static final String UPDATE_TIME = "UpdateTime";
    public static final String UPDATE_TYPE = "UpdateType";
    public static final String VALIDATION_TIME = "ValidationTime";
    public static final String VALIDATION_RESULT = "Result";
    public static final String VALIDATION_REASONS = "ValidationReasons";

    public static final String TABLE_NAME = "TableName";
    public static final String INPUT_FILES_COUNT = "InputFilesCount";
    public static final String START_OF_RUN = "StartOfRun";
    public static final String START_TIME = "StartTime";
    public static final String FINISH_TIME = "FinishTime";
    public static final String RECORDS_READ = "RecordsRead";
    public static final String RECORDS_WRITTEN = "RecordsWritten";
    public static final String JOB_RUN_ID = "JobRunId";
    public static final String TASK_ID = "TaskId";
    public static final String EXPIRY_DATE = "ExpiryDate";
    public static final String UPDATE_TYPE_VALIDATED = "validated";
    public static final String UPDATE_TYPE_STARTED = "started";
    public static final String UPDATE_TYPE_FINISHED = "finished";

    private final int timeToLiveInSeconds;
    private final Supplier<Instant> getTimeNow;

    public DynamoDBIngestJobStatusFormat(int timeToLiveInSeconds, Supplier<Instant> getTimeNow) {
        this.timeToLiveInSeconds = timeToLiveInSeconds;
        this.getTimeNow = getTimeNow;
    }

<<<<<<< HEAD
    public Map<String, AttributeValue> createJobAcceptedRecord(
            IngestJob job, Instant validationTime, String runId) {
        return createJobRecord(job, UPDATE_TYPE_VALIDATED)
                .number(VALIDATION_TIME, validationTime.toEpochMilli())
                .bool(VALIDATION_RESULT, true)
                .number(INPUT_FILES_COUNT, job.getFiles().size())
                .string(RUN_ID, runId)
                .build();
    }

    public Map<String, AttributeValue> createJobRejectedRecord(
            IngestJob job, Instant validationTime, List<String> reasons, String runId) {
        return createJobRecord(job, UPDATE_TYPE_VALIDATED)
                .number(VALIDATION_TIME, validationTime.toEpochMilli())
                .bool(VALIDATION_RESULT, false)
                .list(VALIDATION_REASONS, reasons.stream()
                        .map(DynamoDBAttributes::createStringAttribute)
                        .collect(Collectors.toList()))
                .number(INPUT_FILES_COUNT, job.getFiles().size())
                .string(RUN_ID, runId)
=======
    public Map<String, AttributeValue> createJobValidatedRecord(IngestJobValidatedEvent event) {
        return createJobRecord(event.getJob(), UPDATE_TYPE_VALIDATED)
                .number(VALIDATION_TIME, event.getValidationTime().toEpochMilli())
                .bool(VALIDATION_RESULT, event.isAccepted())
                .list(VALIDATION_REASONS, event.getReasons().stream()
                        .map(DynamoDBAttributes::createStringAttribute)
                        .collect(Collectors.toList()))
                .string(JOB_RUN_ID, event.getJobRunId())
                .string(TASK_ID, event.getTaskId())
>>>>>>> 4bdd59b1
                .build();
    }

    public Map<String, AttributeValue> createJobStartedRecord(IngestJobStartedEvent event) {
        return createJobRecord(event.getJob(), UPDATE_TYPE_STARTED)
                .number(START_TIME, event.getStartTime().toEpochMilli())
                .string(JOB_RUN_ID, event.getJobRunId())
                .string(TASK_ID, event.getTaskId())
                .number(INPUT_FILES_COUNT, event.getJob().getFiles().size())
                .bool(START_OF_RUN, event.isStartOfRun())
                .build();
    }

    public Map<String, AttributeValue> createJobFinishedRecord(IngestJobFinishedEvent event) {
        RecordsProcessedSummary summary = event.getSummary();
        return createJobRecord(event.getJob(), UPDATE_TYPE_FINISHED)
                .number(START_TIME, summary.getStartTime().toEpochMilli())
                .string(JOB_RUN_ID, event.getJobRunId())
                .string(TASK_ID, event.getTaskId())
                .number(FINISH_TIME, summary.getFinishTime().toEpochMilli())
                .number(RECORDS_READ, summary.getRecordsRead())
                .number(RECORDS_WRITTEN, summary.getRecordsWritten())
                .build();
    }

    private DynamoDBRecordBuilder createJobRecord(IngestJob job, String updateType) {
        Instant timeNow = getTimeNow.get();
        return new DynamoDBRecordBuilder()
                .string(JOB_ID, job.getId())
                .string(TABLE_NAME, job.getTableName())
                .number(UPDATE_TIME, timeNow.toEpochMilli())
                .string(UPDATE_TYPE, updateType)
                .number(EXPIRY_DATE, timeNow.getEpochSecond() + timeToLiveInSeconds);
    }

    public static Stream<IngestJobStatus> streamJobStatuses(Stream<Map<String, AttributeValue>> items) {
        return IngestJobStatus.streamFrom(items
                .map(DynamoDBIngestJobStatusFormat::getStatusUpdateRecord));
    }

    private static ProcessStatusUpdateRecord getStatusUpdateRecord(Map<String, AttributeValue> item) {
        return ProcessStatusUpdateRecord.builder()
                .jobId(getStringAttribute(item, JOB_ID))
                .statusUpdate(getStatusUpdate(item))
                .jobRunId(getStringAttribute(item, JOB_RUN_ID))
                .taskId(getStringAttribute(item, TASK_ID))
                .expiryDate(getInstantAttribute(item, EXPIRY_DATE, Instant::ofEpochSecond))
                .build();
    }

    private static ProcessStatusUpdate getStatusUpdate(Map<String, AttributeValue> item) {
        switch (getStringAttribute(item, UPDATE_TYPE)) {
            case UPDATE_TYPE_VALIDATED:
                boolean accepted = getBooleanAttribute(item, VALIDATION_RESULT);
                if (accepted) {
                    return IngestJobAcceptedStatus.from(
                            getIntAttribute(item, INPUT_FILES_COUNT, 0),
                            getInstantAttribute(item, VALIDATION_TIME),
                            getInstantAttribute(item, UPDATE_TIME));
                } else {
                    return IngestJobRejectedStatus.builder()
                            .inputFileCount(getIntAttribute(item, INPUT_FILES_COUNT, 0))
                            .validationTime(getInstantAttribute(item, VALIDATION_TIME))
                            .updateTime(getInstantAttribute(item, UPDATE_TIME))
                            .reasons(getStringListAttribute(item, VALIDATION_REASONS))
                            .build();
                }
            case UPDATE_TYPE_STARTED:
                return IngestJobStartedStatus.withStartOfRun(getBooleanAttribute(item, START_OF_RUN))
                        .inputFileCount(getIntAttribute(item, INPUT_FILES_COUNT, 0))
                        .startTime(getInstantAttribute(item, START_TIME))
                        .updateTime(getInstantAttribute(item, UPDATE_TIME)).build();
            case UPDATE_TYPE_FINISHED:
                return ProcessFinishedStatus.updateTimeAndSummary(
                        getInstantAttribute(item, UPDATE_TIME),
                        new RecordsProcessedSummary(new RecordsProcessed(
                                getLongAttribute(item, RECORDS_READ, 0),
                                getLongAttribute(item, RECORDS_WRITTEN, 0)),
                                getInstantAttribute(item, START_TIME),
                                getInstantAttribute(item, FINISH_TIME)));
            default:
                LOGGER.warn("Found record with unrecognised update type: {}", item);
                throw new IllegalArgumentException("Found record with unrecognised update type");
        }
    }

}<|MERGE_RESOLUTION|>--- conflicted
+++ resolved
@@ -82,28 +82,6 @@
         this.getTimeNow = getTimeNow;
     }
 
-<<<<<<< HEAD
-    public Map<String, AttributeValue> createJobAcceptedRecord(
-            IngestJob job, Instant validationTime, String runId) {
-        return createJobRecord(job, UPDATE_TYPE_VALIDATED)
-                .number(VALIDATION_TIME, validationTime.toEpochMilli())
-                .bool(VALIDATION_RESULT, true)
-                .number(INPUT_FILES_COUNT, job.getFiles().size())
-                .string(RUN_ID, runId)
-                .build();
-    }
-
-    public Map<String, AttributeValue> createJobRejectedRecord(
-            IngestJob job, Instant validationTime, List<String> reasons, String runId) {
-        return createJobRecord(job, UPDATE_TYPE_VALIDATED)
-                .number(VALIDATION_TIME, validationTime.toEpochMilli())
-                .bool(VALIDATION_RESULT, false)
-                .list(VALIDATION_REASONS, reasons.stream()
-                        .map(DynamoDBAttributes::createStringAttribute)
-                        .collect(Collectors.toList()))
-                .number(INPUT_FILES_COUNT, job.getFiles().size())
-                .string(RUN_ID, runId)
-=======
     public Map<String, AttributeValue> createJobValidatedRecord(IngestJobValidatedEvent event) {
         return createJobRecord(event.getJob(), UPDATE_TYPE_VALIDATED)
                 .number(VALIDATION_TIME, event.getValidationTime().toEpochMilli())
@@ -111,9 +89,9 @@
                 .list(VALIDATION_REASONS, event.getReasons().stream()
                         .map(DynamoDBAttributes::createStringAttribute)
                         .collect(Collectors.toList()))
+                .number(INPUT_FILES_COUNT, event.getJob().getFiles().size())
                 .string(JOB_RUN_ID, event.getJobRunId())
                 .string(TASK_ID, event.getTaskId())
->>>>>>> 4bdd59b1
                 .build();
     }
 
