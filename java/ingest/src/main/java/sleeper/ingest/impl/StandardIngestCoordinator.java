--- conflicted
+++ resolved
@@ -46,13 +46,9 @@
                                                                      int maxNoOfRecordsToWriteToArrowFileAtOnce,
                                                                      long workingArrowBufferAllocatorBytes,
                                                                      long minBatchArrowBufferAllocatorBytes,
-<<<<<<< HEAD
-                                                                     long maxBatchArrowBufferAllocatorBytes) {
-        ParquetConfiguration parquetConfiguration = ingestProperties.buildParquetConfiguration();
-=======
                                                                      long maxBatchArrowBufferAllocatorBytes,
                                                                      long maxNoOfBytesToWriteLocally) {
->>>>>>> 6165df1c
+        ParquetConfiguration parquetConfiguration = ingestProperties.buildParquetConfiguration();
         return builder()
                 .fromProperties(ingestProperties)
                 .recordBatchFactory(ingestProperties.arrowRecordBatchFactoryBuilder(parquetConfiguration)
@@ -61,14 +57,9 @@
                         .workingBufferAllocatorBytes(workingArrowBufferAllocatorBytes)
                         .minBatchBufferAllocatorBytes(minBatchArrowBufferAllocatorBytes)
                         .maxBatchBufferAllocatorBytes(maxBatchArrowBufferAllocatorBytes)
-<<<<<<< HEAD
+                        .maxNoOfBytesToWriteLocally(maxNoOfBytesToWriteLocally))
                         .buildAcceptingRecords())
                 .partitionFileWriterFactory(ingestProperties.buildDirectPartitionFileWriterFactory(parquetConfiguration))
-=======
-                        .maxNoOfBytesToWriteLocally(maxNoOfBytesToWriteLocally))
-                .directPartitionFileWriterFactory(
-                        ingestProperties.getFilePrefix() + ingestProperties.getBucketName())
->>>>>>> 6165df1c
                 .build();
     }
 
@@ -93,13 +84,9 @@
                                                                       int maxNoOfRecordsToWriteToArrowFileAtOnce,
                                                                       long workingArrowBufferAllocatorBytes,
                                                                       long minBatchArrowBufferAllocatorBytes,
-<<<<<<< HEAD
-                                                                      long maxBatchArrowBufferAllocatorBytes) {
-        ParquetConfiguration parquetConfiguration = ingestProperties.buildParquetConfiguration();
-=======
                                                                       long maxBatchArrowBufferAllocatorBytes,
                                                                       long maxNoOfBytesToWriteLocally) {
->>>>>>> 6165df1c
+        ParquetConfiguration parquetConfiguration = ingestProperties.buildParquetConfiguration();
         return builder()
                 .fromProperties(ingestProperties)
                 .recordBatchFactory(ingestProperties.arrowRecordBatchFactoryBuilder(parquetConfiguration)
@@ -108,16 +95,12 @@
                         .workingBufferAllocatorBytes(workingArrowBufferAllocatorBytes)
                         .minBatchBufferAllocatorBytes(minBatchArrowBufferAllocatorBytes)
                         .maxBatchBufferAllocatorBytes(maxBatchArrowBufferAllocatorBytes)
-<<<<<<< HEAD
+                        .maxNoOfBytesToWriteLocally(maxNoOfBytesToWriteLocally))
                         .buildAcceptingRecords())
                 .partitionFileWriterFactory(ingestProperties
                         .asyncS3PartitionFileWriterFactoryBuilder(parquetConfiguration)
                         .s3BucketName(s3BucketName).s3AsyncClient(s3AsyncClient)
                         .build())
-=======
-                        .maxNoOfBytesToWriteLocally(maxNoOfBytesToWriteLocally))
-                .asyncS3PartitionFileWriterFactory(s3BucketName, s3AsyncClient)
->>>>>>> 6165df1c
                 .build();
     }
 
