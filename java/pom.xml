--- conflicted
+++ resolved
@@ -83,10 +83,7 @@
         <testcontainers.version>1.16.2</testcontainers.version>
         <wiremock.version>2.32.0</wiremock.version>
         <assertj.version>3.23.1</assertj.version>
-<<<<<<< HEAD
-=======
         <jsonunit.version>2.22.1</jsonunit.version>
->>>>>>> f9a37708
         <!-- Maven plugins -->
         <release.plugin.version>3.0.0-M4</release.plugin.version>
         <surefire.plugin.version>3.0.0-M5</surefire.plugin.version>
@@ -196,15 +193,18 @@
                 <version>${assertj.version}</version>
                 <scope>test</scope>
             </dependency>
-<<<<<<< HEAD
-=======
+            <dependency>
+                <groupId>org.assertj</groupId>
+                <artifactId>assertj-core</artifactId>
+                <version>${assertj.version}</version>
+                <scope>test</scope>
+            </dependency>
             <dependency>
                 <groupId>net.javacrumbs.json-unit</groupId>
                 <artifactId>json-unit-assertj</artifactId>
                 <version>${jsonunit.version}</version>
                 <scope>test</scope>
             </dependency>
->>>>>>> f9a37708
         </dependencies>
     </dependencyManagement>
 
