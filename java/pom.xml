<?xml version="1.0" encoding="UTF-8"?>
<!--
  ~ Copyright 2022-2023 Crown Copyright
  ~
  ~ Licensed under the Apache License, Version 2.0 (the "License");
  ~ you may not use this file except in compliance with the License.
  ~ You may obtain a copy of the License at
  ~
  ~     http://www.apache.org/licenses/LICENSE-2.0
  ~
  ~ Unless required by applicable law or agreed to in writing, software
  ~ distributed under the License is distributed on an "AS IS" BASIS,
  ~ WITHOUT WARRANTIES OR CONDITIONS OF ANY KIND, either express or implied.
  ~ See the License for the specific language governing permissions and
  ~ limitations under the License.
  -->
<project xmlns="http://maven.apache.org/POM/4.0.0" xmlns:xsi="http://www.w3.org/2001/XMLSchema-instance"
         xsi:schemaLocation="http://maven.apache.org/POM/4.0.0 http://maven.apache.org/xsd/maven-4.0.0.xsd">
    <modelVersion>4.0.0</modelVersion>

    <groupId>sleeper</groupId>
    <artifactId>aws</artifactId>
    <packaging>pom</packaging>
    <version>0.15.0-SNAPSHOT</version>

    <modules>
        <module>core</module>
        <module>ingest</module>
        <module>parquet</module>
        <module>clients</module>
        <module>statestore</module>
        <module>configuration</module>
        <module>compaction</module>
        <module>query</module>
        <module>system-test</module>
        <module>garbage-collector</module>
        <module>splitter</module>
        <module>cdk</module>
        <module>sketches</module>
        <module>tables</module>
        <module>athena</module>
        <module>common-job</module>
        <module>bulk-import</module>
        <module>cdk-custom-resources</module>
        <module>cdk-environment</module>
        <module>metrics</module>
        <module>distribution</module>
<<<<<<< HEAD
        <module>trino</module>
=======
        <module>dynamodb-tools</module>
>>>>>>> c774d7ef
        <module>build</module>
    </modules>

    <properties>
        <project.build.sourceEncoding>UTF-8</project.build.sourceEncoding>
        <java.version>11</java.version>
        <!-- Scala is just used for Spark -->
        <scala.version>2.12</scala.version>
        <scala.minor.version>2.12.17</scala.minor.version>
        <!--
        The Spark and Hadoop versions must match the EMR release we use for bulk import.
        See the versions listed in the documentation:
        https://docs.aws.amazon.com/emr/latest/ReleaseGuide/emr-690-release.html
        -->
        <spark.version>3.3.0</spark.version>
        <hadoop.version>3.3.3</hadoop.version>
        <parquet-hadoop.version>1.12.2</parquet-hadoop.version>
        <joom.spark.platform.version>0.3.0</joom.spark.platform.version>
        <aws-java-sdk.version>1.12.380</aws-java-sdk.version>
        <aws-java-sdk-v2.version>2.19.12</aws-java-sdk-v2.version>
        <aws-crt.version>0.21.0</aws-crt.version>
        <aws-lambda-java-events.version>3.11.0</aws-lambda-java-events.version>
        <aws-lambda-java-core.version>1.2.2</aws-lambda-java-core.version>
        <aws-lambda-powertools.version>1.13.0</aws-lambda-powertools.version>
        <commons-lang3.version>3.12.0</commons-lang3.version>
        <commons-codec.version>1.15</commons-codec.version>
        <commons-io.version>2.11.0</commons-io.version>
        <jackson.version>2.14.1</jackson.version>
        <facebook.collections.version>0.1.32</facebook.collections.version>
        <cdk.version>2.59.0</cdk.version>
        <apigatewayv2.version>2.59.0-alpha.0</apigatewayv2.version>
        <awskeypair.version>1.0.0-alpha.5</awskeypair.version>
<<<<<<< HEAD
        <constructs.version>10.1.69</constructs.version>
        <gson.version>2.7</gson.version>
        <datasketches.version>3.1.0</datasketches.version>
        <slf4j.version>1.7.36</slf4j.version>
        <reload4j.version>1.2.20</reload4j.version>
        <java-websocket.version>1.5.2</java-websocket.version>
        <arrow.version>8.0.0</arrow.version>
        <trino.version>390</trino.version>
        <bouncycastle.version>1.71.1</bouncycastle.version>
        <github-api.version>1.308</github-api.version>
=======
        <constructs.version>10.1.213</constructs.version>
        <gson.version>2.10.1</gson.version>
        <datasketches.version>3.3.0</datasketches.version>
        <slf4j.version>2.0.6</slf4j.version>
        <reload4j.version>1.2.24</reload4j.version>
        <java-websocket.version>1.5.3</java-websocket.version>
        <arrow.version>10.0.1</arrow.version>
        <bouncycastle.version>1.72</bouncycastle.version>
        <athena.version>2023.3.1</athena.version>
        <!-- Build module uses Jersey for communicating with GitHub API -->
        <jersey.version>2.38</jersey.version>
        <!-- Netty version is managed because AWS and Arrow both depend on it but use incompatible versions -->
        <netty.version>4.1.86.Final</netty.version>
>>>>>>> c774d7ef
        <!-- Testing -->
        <junit.version>5.9.1</junit.version>
        <mockito.version>4.11.0</mockito.version>
        <testcontainers.version>1.17.6</testcontainers.version>
        <wiremock.version>2.35.0</wiremock.version>
        <assertj.version>3.24.1</assertj.version>
        <jsonunit.version>2.36.0</jsonunit.version>
        <checkstyle.version>10.6.0</checkstyle.version>
        <!-- Maven plugins -->
        <checkstyle.plugin.version>3.2.0</checkstyle.plugin.version>
        <release.plugin.version>3.0.0-M7</release.plugin.version>
        <surefire.plugin.version>3.0.0-M7</surefire.plugin.version>
        <failsafe.plugin.version>${surefire.plugin.version}</failsafe.plugin.version>
        <shade.plugin.version>3.4.1</shade.plugin.version>
        <jar.plugin.version>3.3.0</jar.plugin.version>
        <compiler.plugin.version>3.10.1</compiler.plugin.version>
        <enforcer.plugin.version>3.1.0</enforcer.plugin.version>
        <distribution.format>dir</distribution.format>
        <spotbugs.version>4.7.3</spotbugs.version>
        <spotbugs.plugin.version>4.7.3.0</spotbugs.plugin.version>
        <go-offline.plugin.version>1.2.8</go-offline.plugin.version>
        <!--
        java.nio.Buffer is accessed by Apache Arrow MemoryUtil, used for ingest & athena
        sun.io.ch.DirectBuffer is accessed by Apache Spark StorageUtils, used in the bulk import job runner
        java.util.AbstractList is accessed by Apache Spark KryoSerializer, used in the bulk import job runner
        java.lang.invoke.SerializedLambda is accessed by Apache Spark KryoSerializer, used in the bulk import job runner
        -->
        <module.access.args>
            --add-opens java.base/java.nio=ALL-UNNAMED
            --add-opens java.base/sun.nio.ch=ALL-UNNAMED
            --add-opens java.base/java.util=ALL-UNNAMED
            --add-opens java.base/java.lang.invoke=ALL-UNNAMED
        </module.access.args>
        <!--  This is required for later correct replacement of argLine -->
        <argLine/>
    </properties>

    <dependencyManagement>
        <dependencies>
            <dependency>
                <groupId>com.github.spotbugs</groupId>
                <artifactId>spotbugs-annotations</artifactId>
                <version>${spotbugs.version}</version>
            </dependency>
            <!-- AWS CDK -->
            <dependency>
                <groupId>software.amazon.awscdk</groupId>
                <artifactId>aws-cdk-lib</artifactId>
                <version>${cdk.version}</version>
            </dependency>
            <dependency>
                <groupId>software.amazon.awscdk</groupId>
                <artifactId>apigatewayv2-alpha</artifactId>
                <version>${apigatewayv2.version}</version>
            </dependency>
            <dependency>
                <groupId>software.constructs</groupId>
                <artifactId>constructs</artifactId>
                <version>${constructs.version}</version>
            </dependency>
            <dependency>
                <groupId>io.github.cdklabs.cdk_cloudformation</groupId>
                <artifactId>tf-aws-keypair</artifactId>
                <version>${awskeypair.version}</version>
            </dependency>
            <!-- AWS SDK -->
            <dependency>
                <groupId>software.amazon.awssdk</groupId>
                <artifactId>s3</artifactId>
                <version>${aws-java-sdk-v2.version}</version>
            </dependency>
            <dependency>
                <groupId>software.amazon.awssdk</groupId>
                <artifactId>s3-transfer-manager</artifactId>
                <version>${aws-java-sdk-v2.version}</version>
            </dependency>
            <dependency>
                <groupId>software.amazon.awssdk.crt</groupId>
                <artifactId>aws-crt</artifactId>
                <version>${aws-crt.version}</version>
            </dependency>
            <dependency>
                <groupId>io.netty</groupId>
                <artifactId>netty-common</artifactId>
                <version>${netty.version}</version>
            </dependency>
            <!-- Apache commons -->
            <dependency>
                <groupId>commons-codec</groupId>
                <artifactId>commons-codec</artifactId>
                <version>${commons-codec.version}</version>
            </dependency>
            <dependency>
                <groupId>org.apache.commons</groupId>
                <artifactId>commons-lang3</artifactId>
                <version>${commons-lang3.version}</version>
            </dependency>
            <dependency>
                <groupId>commons-io</groupId>
                <artifactId>commons-io</artifactId>
                <version>${commons-io.version}</version>
            </dependency>
            <!-- GSON -->
            <dependency>
                <groupId>com.google.code.gson</groupId>
                <artifactId>gson</artifactId>
                <version>${gson.version}</version>
            </dependency>
            <!-- Jackson JSON processing -->
            <!-- Used by (potentially non-exhaustive):
            Facebook JCommon
            Testcontainers, via Docker Java API
            AWS SDK
            Apache Spark
            -->
            <dependency>
                <groupId>com.fasterxml.jackson.core</groupId>
                <artifactId>jackson-core</artifactId>
                <version>${jackson.version}</version>
            </dependency>
            <dependency>
                <groupId>com.fasterxml.jackson.core</groupId>
                <artifactId>jackson-databind</artifactId>
                <version>${jackson.version}</version>
            </dependency>
            <dependency>
                <groupId>com.fasterxml.jackson.core</groupId>
                <artifactId>jackson-annotations</artifactId>
                <version>${jackson.version}</version>
            </dependency>
            <dependency>
                <groupId>com.fasterxml.jackson.core</groupId>
                <artifactId>jackson-datatype-guava</artifactId>
                <version>${jackson.version}</version>
            </dependency>
            <dependency>
                <groupId>com.fasterxml.jackson.core</groupId>
                <artifactId>jackson-datatype-joda</artifactId>
                <version>${jackson.version}</version>
            </dependency>
            <dependency>
                <groupId>com.fasterxml.jackson.module</groupId>
                <artifactId>jackson-module-scala_${scala.version}</artifactId>
                <version>${jackson.version}</version>
            </dependency>
            <!-- Logging -->
            <dependency>
                <groupId>org.slf4j</groupId>
                <artifactId>slf4j-api</artifactId>
                <version>${slf4j.version}</version>
            </dependency>
            <dependency>
                <groupId>ch.qos.reload4j</groupId>
                <artifactId>reload4j</artifactId>
                <version>${reload4j.version}</version>
            </dependency>
            <dependency>
                <groupId>org.slf4j</groupId>
                <artifactId>slf4j-reload4j</artifactId>
                <version>${slf4j.version}</version>
            </dependency>
            <!-- Cryptography -->
            <dependency>
                <groupId>org.bouncycastle</groupId>
                <artifactId>bcpkix-jdk18on</artifactId>
                <version>${bouncycastle.version}</version>
            </dependency>
            <!-- Test Dependencies -->
            <dependency>
                <groupId>org.testcontainers</groupId>
                <artifactId>localstack</artifactId>
                <version>${testcontainers.version}</version>
                <scope>test</scope>
            </dependency>
            <dependency>
                <groupId>org.testcontainers</groupId>
                <artifactId>testcontainers</artifactId>
                <version>${testcontainers.version}</version>
                <scope>test</scope>
            </dependency>
            <dependency>
                <groupId>org.testcontainers</groupId>
                <artifactId>junit-jupiter</artifactId>
                <version>${testcontainers.version}</version>
                <scope>test</scope>
            </dependency>
            <dependency>
                <groupId>org.junit.jupiter</groupId>
                <artifactId>junit-jupiter-api</artifactId>
                <version>${junit.version}</version>
                <scope>test</scope>
            </dependency>
            <dependency>
                <groupId>org.junit.jupiter</groupId>
                <artifactId>junit-jupiter-params</artifactId>
                <version>${junit.version}</version>
                <scope>test</scope>
            </dependency>
            <dependency>
                <groupId>org.mockito</groupId>
                <artifactId>mockito-core</artifactId>
                <version>${mockito.version}</version>
                <scope>test</scope>
            </dependency>
            <dependency>
                <groupId>org.assertj</groupId>
                <artifactId>assertj-core</artifactId>
                <version>${assertj.version}</version>
                <scope>test</scope>
            </dependency>
            <dependency>
                <groupId>net.javacrumbs.json-unit</groupId>
                <artifactId>json-unit-assertj</artifactId>
                <version>${jsonunit.version}</version>
                <scope>test</scope>
            </dependency>
        </dependencies>
    </dependencyManagement>

    <dependencies>
        <dependency>
            <groupId>org.junit.jupiter</groupId>
            <artifactId>junit-jupiter-api</artifactId>
        </dependency>
        <dependency>
            <groupId>org.assertj</groupId>
            <artifactId>assertj-core</artifactId>
            <scope>test</scope>
        </dependency>
    </dependencies>

    <build>
        <plugins>
            <plugin>
                <groupId>org.apache.maven.plugins</groupId>
                <artifactId>maven-compiler-plugin</artifactId>
            </plugin>
            <plugin>
                <groupId>org.apache.maven.plugins</groupId>
                <artifactId>maven-checkstyle-plugin</artifactId>
                <version>${checkstyle.plugin.version}</version>
                <configuration>
                    <configLocation>../code-style/checkstyle.xml</configLocation>
                    <suppressionsLocation>
                        ../code-style/checkstyle-suppressions.xml
                    </suppressionsLocation>
                    <suppressionsFileExpression>checkstyle.suppressions.file</suppressionsFileExpression>
                    <consoleOutput>true</consoleOutput>
                    <failsOnError>true</failsOnError>
                    <headerLocation>../code-style/licenseHeader.txt</headerLocation>
                    <excludes>**/generated/**/*</excludes>
                    <sourceDirectories>
                        <sourceDirectory>${project.build.sourceDirectory}</sourceDirectory>
                        <sourceDirectory>${project.build.testSourceDirectory}</sourceDirectory>
                    </sourceDirectories>
                </configuration>
                <executions>
                    <execution>
                        <id>validate</id>
                        <phase>test</phase>
                        <configuration>
                            <configLocation>../code-style/checkstyle.xml</configLocation>
                            <consoleOutput>true</consoleOutput>
                            <failsOnError>true</failsOnError>
                            <headerLocation>../code-style/licenseHeader.txt</headerLocation>
                        </configuration>
                        <goals>
                            <goal>check</goal>
                        </goals>
                    </execution>
                </executions>
                <dependencies>
                    <dependency>
                        <groupId>com.puppycrawl.tools</groupId>
                        <artifactId>checkstyle</artifactId>
                        <version>${checkstyle.version}</version>
                    </dependency>
                </dependencies>
            </plugin>
            <plugin>
                <groupId>com.github.spotbugs</groupId>
                <artifactId>spotbugs-maven-plugin</artifactId>
                <version>${spotbugs.plugin.version}</version>
                <configuration>
                    <effort>Max</effort>
                    <threshold>Low</threshold>
                    <xmlOutput>true</xmlOutput>
                    <spotbugsXmlOutputDirectory>
                        ${project.build.directory}/spotbugs
                    </spotbugsXmlOutputDirectory>
                    <onlyAnalyze>sleeper.-</onlyAnalyze>
                    <excludeFilterFile>
                        ../code-style/spotbugs-exclude.xml
                    </excludeFilterFile>
                </configuration>
                <executions>
                    <execution>
                        <id>validate</id>
                        <phase>test</phase>
                        <configuration>
                            <effort>Max</effort>
                            <threshold>Low</threshold>
                            <xmlOutput>true</xmlOutput>
                            <spotbugsXmlOutputDirectory>
                                ${project.build.directory}/spotbugs
                            </spotbugsXmlOutputDirectory>
                        </configuration>
                        <goals>
                            <goal>check</goal>
                        </goals>
                    </execution>
                </executions>
            </plugin>
            <plugin>
                <groupId>org.apache.maven.plugins</groupId>
                <artifactId>maven-release-plugin</artifactId>
                <version>${release.plugin.version}</version>
                <configuration>
                    <arguments>-Pquick</arguments>
                    <autoVersionSubmodules>true</autoVersionSubmodules>
                </configuration>
            </plugin>
            <plugin>
                <groupId>org.apache.maven.plugins</groupId>
                <artifactId>maven-jar-plugin</artifactId>
                <version>${jar.plugin.version}</version>
                <executions>
                    <execution>
                        <goals>
                            <goal>test-jar</goal>
                        </goals>
                    </execution>
                </executions>
            </plugin>
            <plugin>
                <groupId>org.apache.maven.plugins</groupId>
                <artifactId>maven-surefire-plugin</artifactId>
                <version>${surefire.plugin.version}</version>
                <configuration>
<<<<<<< HEAD
                    <!--
                    This flag avoids an error in Arrow 8.0.0 on Java 17: see https://arrow.apache.org/docs/java/install.html
                    "When using Java 17 or later, some JDK internals must be exposed by adding - - add-opens=java.base/java.nio=ALL-UNNAMED.
                    Otherwise, you may see errors like module java.base does not "opens java.nio" to unnamed module."
                    -->
                    <argLine>--add-opens=java.base/java.nio=ALL-UNNAMED</argLine>
                    <argLine>--add-opens=java.base/java.util=ALL-UNNAMED</argLine>
=======
                    <argLine>@{argLine} ${module.access.args}</argLine>
>>>>>>> c774d7ef
                </configuration>
            </plugin>
            <plugin>
                <groupId>org.apache.maven.plugins</groupId>
                <artifactId>maven-failsafe-plugin</artifactId>
                <version>${failsafe.plugin.version}</version>
                <configuration>
                    <argLine>@{argLine} ${module.access.args}</argLine>
                </configuration>
                <executions>
                    <execution>
                        <phase>integration-test</phase>
                        <goals>
                            <goal>integration-test</goal>
                            <goal>verify</goal>
                        </goals>
                        <configuration>
		                    <!--
		                    This flag avoids an error in Arrow 8.0.0 on Java 17: see https://arrow.apache.org/docs/java/install.html
		                    "When using Java 17 or later, some JDK internals must be exposed by adding - - add-opens=java.base/java.nio=ALL-UNNAMED.
		                    Otherwise, you may see errors like module java.base does not "opens java.nio" to unnamed module."
		                    -->
		                    <argLine>--add-opens=java.base/java.nio=ALL-UNNAMED</argLine>
		                    <argLine>--add-opens=java.base/java.util=ALL-UNNAMED</argLine>
		                </configuration>
                    </execution>
                </executions>
            </plugin>
            <plugin>
                <groupId>org.apache.maven.plugins</groupId>
                <artifactId>maven-enforcer-plugin</artifactId>
                <version>${enforcer.plugin.version}</version>
                <executions>
                    <execution>
                        <id>enforce-banned-dependencies</id>
                        <phase>install</phase>
                        <goals>
                            <goal>enforce</goal>
                        </goals>
                    </execution>
                </executions>
                <configuration>
                    <rules>
                        <bannedDependencies>
                            <excludes>
                                <exclude>*log4j*:*log4j*</exclude>
                                <exclude>org.slf4j:slf4j-log4j12</exclude>
                            </excludes>
                            <includes>
                                <include>org.apache.logging.log4j:*</include>
                            </includes>
                            <message>Log4j conflicts with reload4j, add an exclusion</message>
                        </bannedDependencies>
                    </rules>
                </configuration>
            </plugin>
            <plugin>
                <groupId>de.qaware.maven</groupId>
                <artifactId>go-offline-maven-plugin</artifactId>
                <version>${go-offline.plugin.version}</version>
            </plugin>
        </plugins>
        <pluginManagement>
            <plugins>
                <plugin>
                    <groupId>org.apache.maven.plugins</groupId>
                    <artifactId>maven-shade-plugin</artifactId>
                    <version>${shade.plugin.version}</version>
                    <executions>
                        <execution>
                            <phase>package</phase>
                            <goals>
                                <goal>shade</goal>
                            </goals>
                            <configuration>
                                <shadedArtifactAttached>true</shadedArtifactAttached>
                                <shadedClassifierName>utility</shadedClassifierName>
                                <artifactSet>
                                    <excludes>
                                    </excludes>
                                </artifactSet>
                            </configuration>
                        </execution>
                    </executions>
                </plugin>
                <plugin>
                    <groupId>org.apache.maven.plugins</groupId>
                    <artifactId>maven-compiler-plugin</artifactId>
                    <version>${compiler.plugin.version}</version>
                    <configuration>
                        <release>${java.version}</release>
                    </configuration>
                </plugin>
            </plugins>
        </pluginManagement>
    </build>
    <profiles>
        <profile>
            <id>quick</id>
            <properties>
                <skipTests>true</skipTests>
                <skipITs>true</skipITs>
            </properties>
            <build>
                <plugins>
                    <plugin>
                        <groupId>org.apache.maven.plugins</groupId>
                        <artifactId>maven-checkstyle-plugin</artifactId>
                        <executions>
                            <execution>
                                <id>validate</id>
                                <phase>none</phase>
                            </execution>
                        </executions>
                    </plugin>
                    <plugin>
                        <groupId>com.github.spotbugs</groupId>
                        <artifactId>spotbugs-maven-plugin</artifactId>
                        <version>${spotbugs.plugin.version}</version>
                        <executions>
                            <execution>
                                <id>validate</id>
                                <phase>none</phase>
                            </execution>
                        </executions>
                    </plugin>
                </plugins>
            </build>
        </profile>
        <profile>
            <id>style</id>
            <properties>
                <skipTests>true</skipTests>
                <skipITs>true</skipITs>
            </properties>
        </profile>
        <profile>
            <id>skipShade</id>
            <build>
                <pluginManagement>
                    <plugins>
                        <plugin>
                            <groupId>org.apache.maven.plugins</groupId>
                            <artifactId>maven-shade-plugin</artifactId>
                            <version>${shade.plugin.version}</version>
                            <executions>
                                <execution>
                                    <phase>none</phase>
                                    <goals>
                                        <goal>shade</goal>
                                    </goals>
                                </execution>
                            </executions>
                        </plugin>
                    </plugins>
                </pluginManagement>
            </build>
        </profile>
    </profiles>
</project><|MERGE_RESOLUTION|>--- conflicted
+++ resolved
@@ -45,11 +45,8 @@
         <module>cdk-environment</module>
         <module>metrics</module>
         <module>distribution</module>
-<<<<<<< HEAD
+        <module>dynamodb-tools</module>
         <module>trino</module>
-=======
-        <module>dynamodb-tools</module>
->>>>>>> c774d7ef
         <module>build</module>
     </modules>
 
@@ -82,18 +79,6 @@
         <cdk.version>2.59.0</cdk.version>
         <apigatewayv2.version>2.59.0-alpha.0</apigatewayv2.version>
         <awskeypair.version>1.0.0-alpha.5</awskeypair.version>
-<<<<<<< HEAD
-        <constructs.version>10.1.69</constructs.version>
-        <gson.version>2.7</gson.version>
-        <datasketches.version>3.1.0</datasketches.version>
-        <slf4j.version>1.7.36</slf4j.version>
-        <reload4j.version>1.2.20</reload4j.version>
-        <java-websocket.version>1.5.2</java-websocket.version>
-        <arrow.version>8.0.0</arrow.version>
-        <trino.version>390</trino.version>
-        <bouncycastle.version>1.71.1</bouncycastle.version>
-        <github-api.version>1.308</github-api.version>
-=======
         <constructs.version>10.1.213</constructs.version>
         <gson.version>2.10.1</gson.version>
         <datasketches.version>3.3.0</datasketches.version>
@@ -103,11 +88,11 @@
         <arrow.version>10.0.1</arrow.version>
         <bouncycastle.version>1.72</bouncycastle.version>
         <athena.version>2023.3.1</athena.version>
+        <trino.version>390</trino.version>
         <!-- Build module uses Jersey for communicating with GitHub API -->
         <jersey.version>2.38</jersey.version>
         <!-- Netty version is managed because AWS and Arrow both depend on it but use incompatible versions -->
         <netty.version>4.1.86.Final</netty.version>
->>>>>>> c774d7ef
         <!-- Testing -->
         <junit.version>5.9.1</junit.version>
         <mockito.version>4.11.0</mockito.version>
@@ -134,6 +119,10 @@
         sun.io.ch.DirectBuffer is accessed by Apache Spark StorageUtils, used in the bulk import job runner
         java.util.AbstractList is accessed by Apache Spark KryoSerializer, used in the bulk import job runner
         java.lang.invoke.SerializedLambda is accessed by Apache Spark KryoSerializer, used in the bulk import job runner
+
+        See also https://arrow.apache.org/docs/java/install.html
+        "When using Java 17 or later, some JDK internals must be exposed by adding - - add-opens=java.base/java.nio=ALL-UNNAMED.
+        Otherwise, you may see errors like module java.base does not "opens java.nio" to unnamed module."
         -->
         <module.access.args>
             --add-opens java.base/java.nio=ALL-UNNAMED
@@ -447,17 +436,7 @@
                 <artifactId>maven-surefire-plugin</artifactId>
                 <version>${surefire.plugin.version}</version>
                 <configuration>
-<<<<<<< HEAD
-                    <!--
-                    This flag avoids an error in Arrow 8.0.0 on Java 17: see https://arrow.apache.org/docs/java/install.html
-                    "When using Java 17 or later, some JDK internals must be exposed by adding - - add-opens=java.base/java.nio=ALL-UNNAMED.
-                    Otherwise, you may see errors like module java.base does not "opens java.nio" to unnamed module."
-                    -->
-                    <argLine>--add-opens=java.base/java.nio=ALL-UNNAMED</argLine>
-                    <argLine>--add-opens=java.base/java.util=ALL-UNNAMED</argLine>
-=======
                     <argLine>@{argLine} ${module.access.args}</argLine>
->>>>>>> c774d7ef
                 </configuration>
             </plugin>
             <plugin>
@@ -474,15 +453,6 @@
                             <goal>integration-test</goal>
                             <goal>verify</goal>
                         </goals>
-                        <configuration>
-		                    <!--
-		                    This flag avoids an error in Arrow 8.0.0 on Java 17: see https://arrow.apache.org/docs/java/install.html
-		                    "When using Java 17 or later, some JDK internals must be exposed by adding - - add-opens=java.base/java.nio=ALL-UNNAMED.
-		                    Otherwise, you may see errors like module java.base does not "opens java.nio" to unnamed module."
-		                    -->
-		                    <argLine>--add-opens=java.base/java.nio=ALL-UNNAMED</argLine>
-		                    <argLine>--add-opens=java.base/java.util=ALL-UNNAMED</argLine>
-		                </configuration>
                     </execution>
                 </executions>
             </plugin>
