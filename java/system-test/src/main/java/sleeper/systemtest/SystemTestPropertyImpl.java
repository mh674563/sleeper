--- conflicted
+++ resolved
@@ -54,14 +54,6 @@
         return ALL_MAP.get(propertyName);
     }
 
-    static Builder named(String name) {
-        return new Builder().propertyName(name);
-    }
-
-    static List<SystemTestProperty> all() {
-        return Collections.unmodifiableList(ALL);
-    }
-
     @Override
     public String getPropertyName() {
         return propertyName;
@@ -77,25 +69,20 @@
         return validationPredicate;
     }
 
-<<<<<<< HEAD
     @Override
     public String getDescription() {
         return description;
-=======
+    }
+    
     public String toString() {
         return propertyName;
->>>>>>> 3358d1f0
     }
 
     public static final class Builder {
         private String propertyName;
         private String defaultValue;
-<<<<<<< HEAD
-        private Predicate<String> validationPredicate = (s) -> true;
+        private Predicate<String> validationPredicate = s -> true;
         private String description;
-=======
-        private Predicate<String> validationPredicate = s -> true;
->>>>>>> 3358d1f0
 
         private Builder() {
         }
