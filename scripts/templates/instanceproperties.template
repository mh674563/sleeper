#################################################################################
#                           SLEEPER INSTANCE PROPERTIES                         #
#################################################################################

###################
# Template Values #
###################

# AWS account number
sleeper.account=changeme

# AWS region to deploy to
sleeper.region=changeme

# A string to uniquely identify this deployment
sleeper.id=changeme

# The version of Sleeper to use. This property is used to identify the correct jars in the S3JarsBucket to use and to
# select the correct tag in the ECR repositories to use.
sleeper.version=changeme

# The S3 bucket containing your jar files
sleeper.jars.bucket=changeme

# The name of the repository for the compaction container. The Docker image from the compaction-job-execution module
# should have been uploaded to an ECR repository of this name in this account.
sleeper.compaction.repo=changeme

# The name of the repository for the ingest container. The Docker image from the ingest module should have been
# uploaded to an ECR repository of this name in this account.
sleeper.ingest.repo=changeme

# The name of the bulk import repo containing spark and bulk import code
sleeper.bulk.import.eks.repo=changeme

# The id of the VPC to deploy to
sleeper.vpc=changeme

# The subnet to deploy tasks to
sleeper.subnet=changeme

# A file of key-value tags. These will be added to all the resources in this deployment.
sleeper.tags.file=changeme

# A csv separated list of files of table properties
sleeper.table.properties=changeme

##################
# Default Values #
##################

# Logging level for sleeper classes
sleeper.logging.level=debug

# The optional stacks to deploy - DataAndMetadata & Topic are also included.
sleeper.optional.stacks=CompactionStack,GarbageCollectorStack,IngestStack,PartitionSplittingStack,QueryStack,EmrBulkImportStack

# Whether to keep the sleeper table bucket, Dynamo tables related to tables and query results bucket or not.
sleeper.retain.infra.after.destroy=true

# The maximum number of concurrent compaction tasks to run
sleeper.compaction.max.concurrent.tasks=300

# Partitions with more than the following number of records in will be split
sleeper.default.partition.splitting.threshold=100000000

# How often partition splitting should happen
sleeper.partition.splitting.period.minutes=10

# The maximum number of files in a partition splitting job
sleeper.partition.splitting.files.maximum=50

# The frequency with which the garbage collector is run
sleeper.gc.period.minutes=5

# The size of the batch of files that are ready for garbage collection requested from the State Store
sleeper.gc.batch.size=2000

# The length of time after a message is consumed from a queue before it becomes visible again
sleeper.queue.visibility.timeout.seconds=900

# The frequency with which a compaction job sends keep alive messages to the job queue
sleeper.compaction.keepalive.period.seconds=600

# The rate at which the compaction job creation lambda runs (in minutes, must be >=1)
sleeper.compaction.job.creation.period.minutes=1

# The rate at which a check to see if compaction ECS tasks need to be created is made (in minutes, must be >= 1)
sleeper.compaction.task.creation.period.minutes=1

# The amount of memory for the lambda that creates compaction jobs
sleeper.compaction.job.creation.memory=1024

# The amount of memory for the lambda that runs ECS tasks to execute compaction jobs
sleeper.task.runner.memory=1024

# The timeout for the lambda that creates compaction jobs in seconds
sleeper.compaction.job.creation.timeout.seconds=900

# The timeout for the lambda that creates compaction jobs in seconds
sleeper.task.runner.timeout.seconds=900

# The CPU architecture to run compaction tasks on.
# See Task CPU architecture at https://docs.aws.amazon.com/AmazonECS/latest/developerguide/AWS_Fargate.html
sleeper.compaction.task.cpu.architecture=X86_64

# The CPU and memory for a compaction task. Which of these are used will depend on the chosen CPU architecture.
# See https://docs.aws.amazon.com/AmazonECS/latest/developerguide/task-cpu-memory-error.html for valid options.
sleeper.compaction.task.arm.cpu=1024
sleeper.compaction.task.arm.memory=4096
sleeper.compaction.task.x86.cpu=1024
sleeper.compaction.task.x86.memory=4096

<<<<<<< HEAD
# The time to live in seconds for compaction tasks in the status store. Default is 1 week
sleeper.compaction.task.status.ttl=604800
=======
# Flag to enable/disable storage of tracking information for compaction jobs and tasks.
sleeper.compaction.status.store.enabled=true

# The time to live in seconds for compaction jobs in the status store. Default is 1 week
sleeper.compaction.job.status.ttl=604800
>>>>>>> 2a0e0086

# The retention period for CloudWatch logs. See https://docs.aws.amazon.com/AWSCloudFormation/latest/UserGuide/aws-resource-logs-loggroup.html for valid options.
# Use -1 to indicate infinite retention.
sleeper.log.retention.days=30

# The amount of memory in MB for the lambda that garbage collects old files
sleeper.gc.memory=1024

# The amount of memory in MB for the lambda that identifies partitions that need splitting
sleeper.partition.splitting.finder.memory=2048

# The timeout for the lambda that identifies partitions that need splitting in seconds
sleeper.partition.splitting.finder.timeout.seconds=900

# The amount of memory for the lambda that splits partitions
sleeper.partition.splitting.memory=2048

# The timeout for the lambda that splits partitions in seconds
sleeper.partition.splitting.timeout.seconds=900

# The amount of memory in MB for the lambda that executes queries
sleeper.query.processor.memory=2048

# The timeout for the lambda that executes queries in seconds
sleeper.query.processor.timeout.seconds=900

# The maximum number of simultaneous connections to S3 from a single client
sleeper.s3.max-connections=25

# The frequency with which the query processing lambda refreshes its knowledge of the system state
# (i.e. the partitions and the mapping from partition to files), in seconds.
sleeper.query.processor.state.refresh.period.seconds=60

# The maximum number of records to include in a batch of query results send to
# the results queue from the query processing lambda.
sleeper.query.processor.results.batch.size=2000

# Fargate version
sleeper.fargate.version=1.4.0

# The frequency with which the WriteData class refreshes the list of partitions from the state store
# (NB Refreshes only happen once a batch of data has been written so this is a lower bound
# on the refresh frequency.)
sleeper.ingest.partition.refresh.period=120

# The frequency with which the lambda that checks whether ingest tasks need creating runs (in minutes).
sleeper.ingest.task.creation.period.minutes=1

# The number of files to read in a compaction job. Note that the state store
# must support atomic updates for this many files. For the DynamoDBStateStore this
# is 11.
# (NB This does not apply to splitting jobs which will run even if there is only 1 file.)
sleeper.compaction.files.batch.size=11

# The way in which records are held in memory before they are written to a local store
# Valid values are 'arraylist' and 'arrow'
sleeper.ingest.record.batch.type=arraylist

# The way in which partition files are written to the main Sleeper store
# Valid values are 'direct' (which writes using the s3a Hadoop file system) and 'async' (which writes locally and then
# copies the completed Parquet file asynchronously into S3)
sleeper.ingest.partition.file.writer.type=direct

# The maximum number of records that the ingest process writes to the local file (arraylist only)
sleeper.ingest.max.local.records=100000000

# The maximum number of records that the ingest process loads into memory at one time (arraylist only)
sleeper.ingest.memory.max.batch.size=1000000

# The number of bytes to allocate to the Arrow working buffer, which is used for sorting and other sundry activities
# (arrow only) [256MB]
sleeper.ingest.arrow.working.buffer.bytes=268435456

# The number of bytes to allocate to the Arrow batch buffer, which is used to hold the records (arrow only) [1GB]
sleeper.ingest.arrow.batch.buffer.bytes=1073741824

# The maximum number of bytes to store on the local disk before uploading to the main Sleeper store (arrow only) [16GB]
sleeper.ingest.arrow.max.local.store.bytes=17179869184

# The number of records to write at once into an Arrow file in the local store. A single Arrow file will be written to
# multiple times and so this parameter does not affect the final size of the Arrow file (arrow only) [1K]
sleeper.ingest.arrow.max.single.write.to.file.records=1024
<|MERGE_RESOLUTION|>--- conflicted
+++ resolved
@@ -111,16 +111,14 @@
 sleeper.compaction.task.x86.cpu=1024
 sleeper.compaction.task.x86.memory=4096
 
-<<<<<<< HEAD
+# Flag to enable/disable storage of tracking information for compaction jobs and tasks.
+sleeper.compaction.status.store.enabled=true
+
+# The time to live in seconds for compaction jobs in the status store. Default is 1 week
+sleeper.compaction.job.status.ttl=604800
+
 # The time to live in seconds for compaction tasks in the status store. Default is 1 week
 sleeper.compaction.task.status.ttl=604800
-=======
-# Flag to enable/disable storage of tracking information for compaction jobs and tasks.
-sleeper.compaction.status.store.enabled=true
-
-# The time to live in seconds for compaction jobs in the status store. Default is 1 week
-sleeper.compaction.job.status.ttl=604800
->>>>>>> 2a0e0086
 
 # The retention period for CloudWatch logs. See https://docs.aws.amazon.com/AWSCloudFormation/latest/UserGuide/aws-resource-logs-loggroup.html for valid options.
 # Use -1 to indicate infinite retention.
